pub mod error;

use crate::error::Error;
use clap::{AppSettings, Parser};
use heimdall_common::{
    error, info, success,
    utils::io::file::{delete_path, read_file, write_file},
};
use serde::{Deserialize, Serialize};
#[allow(deprecated)]
use std::env::home_dir;

#[derive(Debug, Clone, Parser)]
#[clap(
    about = "Display and edit the current configuration",
    after_help = "For more information, read the wiki: https://jbecker.dev/r/heimdall-rs/wiki",
    global_setting = AppSettings::DeriveDisplayOrder,
    override_usage = "heimdall config [OPTIONS]"
)]
pub struct ConfigArgs {
    /// The target key to update.
    #[clap(required = false, default_value = "")]
    key: String,

    /// The value to set the key to.
    #[clap(required = false, default_value = "")]
    value: String,
}

/// The [`Configuration`] struct represents the configuration of the CLI. All heimdall core modules
/// will attempt to read from this configuration when possible.
#[derive(Deserialize, Serialize, Debug)]
pub struct Configuration {
    pub rpc_url: String,
    pub local_rpc_url: String,
    pub etherscan_api_key: String,
    pub transpose_api_key: String,
    pub openai_api_key: String,
}

<<<<<<< HEAD
impl Default for Configuration {
    fn default() -> Self {
        Configuration {
            rpc_url: "".to_string(),
            local_rpc_url: "http://localhost:8545".to_string(),
            etherscan_api_key: "".to_string(),
            transpose_api_key: "".to_string(),
            openai_api_key: "".to_string(),
=======
#[allow(deprecated)]
/// Writes the given configuration to the disc at `$HOME/.bifrost/config.toml`.
pub fn write_config(contents: &str) {
    match home_dir() {
        Some(mut home) => {
            home.push(".bifrost");
            home.push("config.toml");

            let _ = write_file(home.into_os_string().to_str().unwrap(), contents);
        }
        None => {
            error!("couldn't resolve the bifrost directory. Is your $HOME variable set correctly?",);
            std::process::exit(1)
>>>>>>> c4b94c3a
        }
    }
}

#[allow(deprecated)]
<<<<<<< HEAD
impl Configuration {
    /// Returns the current configuration.
    pub fn load() -> Result<Self, Error> {
        let mut home = home_dir().ok_or(Error::Generic(
            "failed to get home directory. does your os support `std::env::home_dir()`?"
                .to_string(),
        ))?;
        home.push(".bifrost");
        home.push("config.toml");

        // if the config file doesn't exist, create it
        if !home.exists() {
            let config = Configuration::default();
            config.save()?;
=======
/// Deletes the configuration file at `$HOME/.bifrost/config.toml`.
pub fn delete_config() {
    match home_dir() {
        Some(mut home) => {
            home.push(".bifrost");
            home.push("config.toml");

            let _ = delete_path(home.into_os_string().to_str().unwrap());
        }
        None => {
            error!("couldn't resolve the bifrost directory. Is your $HOME variable set correctly?",);
            std::process::exit(1)
>>>>>>> c4b94c3a
        }

        // read the config file
        let contents = read_file(
            home.to_str().ok_or(Error::Generic("failed to convert path to string".to_string()))?,
        )
        .map_err(|e| Error::Generic(format!("failed to read config file: {}", e)))?;

        // parse the config file
        let config: Configuration = toml::from_str(&contents)
            .map_err(|e| Error::ParseError(format!("failed to parse config file: {}", e)))?;
        Ok(config)
    }

<<<<<<< HEAD
    /// Saves the current configuration to disk.
    pub fn save(&self) -> Result<(), Error> {
        let mut home = home_dir().ok_or(Error::Generic(
            "failed to get home directory. does your os support `std::env::home_dir()`?"
                .to_string(),
        ))?;
        home.push(".bifrost");
        home.push("config.toml");

        write_file(
            home.to_str().ok_or(Error::Generic("failed to convert path to string".to_string()))?,
            &toml::to_string(&self)
                .map_err(|e| Error::ParseError(format!("failed to serialize config: {}", e)))?,
        )
        .map_err(|e| Error::Generic(format!("failed to write config file: {}", e)))?;

        Ok(())
=======
#[allow(deprecated)]
/// Reads the configuration file at `$HOME/.bifrost/config.toml`.
pub fn read_config() -> String {
    match home_dir() {
        Some(mut home) => {
            home.push(".bifrost");
            home.push("config.toml");

            if home.as_path().exists() {
                // the file exists, read it
                return read_file(home.into_os_string().to_str().unwrap())
            } else {
                // the file does not exist, create it
                write_config(DEFAULT_CONFIG);
                return read_file(home.into_os_string().to_str().unwrap())
            }
        }
        None => {
            error!("couldn't resolve the bifrost directory. Is your $HOME variable set correctly?",);
            std::process::exit(1)
        }
>>>>>>> c4b94c3a
    }

<<<<<<< HEAD
    /// Deletes the configuration file at `$HOME/.bifrost/config.toml`.
    pub fn delete() -> Result<(), Error> {
        let mut home = home_dir().ok_or(Error::Generic(
            "failed to get home directory. does your os support `std::env::home_dir()`?"
                .to_string(),
        ))?;
        home.push(".bifrost");
        home.push("config.toml");
=======
/// Returns the [`Configuration`] struct after parsing the configuration file at
/// `$HOME/.bifrost/config.toml`.
pub fn get_config() -> Configuration {
    let contents = read_config();

    // toml parse from contents into Configuration
    let config: Configuration = match toml::from_str(&contents) {
        Ok(config) => config,
        Err(e) => {
            error!("failed to parse config file: {}", e);
            info!("regenerating config file...");
            delete_config();
            return get_config()
        }
    };
    config
}
>>>>>>> c4b94c3a

        delete_path(
            home.to_str().ok_or(Error::Generic("failed to convert path to string".to_string()))?,
        );

<<<<<<< HEAD
        Ok(())
=======
    // update the key in the struct and ensure it's the correct type
    match key {
        "rpc_url" => {
            contents.rpc_url = value.to_string();
        }
        "local_rpc_url" => {
            contents.local_rpc_url = value.to_string();
        }
        "etherscan_api_key" => {
            contents.etherscan_api_key = value.to_string();
        }
        "transpose_api_key" => {
            contents.transpose_api_key = value.to_string();
        }
        "openai_api_key" => {
            contents.openai_api_key = value.to_string();
        }
        _ => {
            error!("unknown configuration key \'{}\' .", key);
            std::process::exit(1)
        }
>>>>>>> c4b94c3a
    }

    /// Update a single key/value pair in the configuration.
    pub fn update(&mut self, key: &str, value: &str) -> Result<(), Error> {
        // update the key in the struct and ensure it's the correct type
        match key {
            "rpc_url" => {
                self.rpc_url = value.to_string();
            }
            "local_rpc_url" => {
                self.local_rpc_url = value.to_string();
            }
            "etherscan_api_key" => {
                self.etherscan_api_key = value.to_string();
            }
            "transpose_api_key" => {
                self.transpose_api_key = value.to_string();
            }
            "openai_api_key" => {
                self.openai_api_key = value.to_string();
            }
            _ => {
                return Err(Error::Generic(format!(
                    "invalid key: \'{}\' is not a valid configuration key.",
                    key
                )))
            }
        }

        // write the updated config to disk
        self.save()?;

        Ok(())
    }
}

/// The `config` command is used to display and edit the current configuration.
<<<<<<< HEAD
pub fn config(args: ConfigArgs) -> Result<(), Error> {
    let (logger, _) = Logger::new("");
    if !args.key.is_empty() {
        if !args.value.is_empty() {
            // read the config file and update the key/value pair
            let mut config = Configuration::load()?;
            config.update(&args.key, &args.value)?;
            logger.success(&format!(
                "updated configuration! Set \'{}\' = \'{}\' .",
                &args.key, &args.value
            ));
        } else {
            // key is set, but no value is set
            logger.error("found key but no value to set. Please specify a value to set, use `heimdall config --help` for more information.");
        }
    } else {
        // no key is set, print the config file
        println!("{:#?}", Configuration::load()?);
        logger.info("use `heimdall config <KEY> <VALUE>` to set a key/value pair.");
=======
pub fn config(args: ConfigArgs) {
    if !args.key.is_empty() {
        if !args.value.is_empty() {
            // read the config file and update the key/value pair
            update_config(&args.key, &args.value);
            success!("updated configuration! Set \'{}\' = \'{}\' .", &args.key, &args.value);
        } else {
            // key is set, but no value is set
            error!("found key but no value to set. Please specify a value to set, use `heimdall config --help` for more information.");
            std::process::exit(1);
        }
    } else {
        // no key is set, print the config file
        println!("{:#?}", get_config());
        info!("use `heimdall config <KEY> <VALUE>` to set a key/value pair.");
>>>>>>> c4b94c3a
    }

    Ok(())
}

#[allow(deprecated)]
#[cfg(test)]
mod tests {
    use super::*;
    use serial_test::serial;

    // Test default configuration
    #[test]
    #[serial]
    fn test_default_configuration() {
        let config = Configuration::default();
        assert_eq!(config.rpc_url, "");
        assert_eq!(config.local_rpc_url, "http://localhost:8545");
        assert_eq!(config.etherscan_api_key, "");
        assert_eq!(config.transpose_api_key, "");
        assert_eq!(config.openai_api_key, "");
    }

    // Test loading configuration from a file
    #[test]
    #[serial]
    fn test_load_configuration() {
        // delete config file if it exists
        Configuration::delete().expect("failed to delete config file");
        let config = Configuration::load().expect("failed to load config file");

        assert_eq!(config.rpc_url, "");
        assert_eq!(config.local_rpc_url, "http://localhost:8545");
        assert_eq!(config.etherscan_api_key, "");
        assert_eq!(config.transpose_api_key, "");
        assert_eq!(config.openai_api_key, "");
    }

    // Test saving configuration to a file
    #[test]
    #[serial]
    fn test_save_configuration() {
        // delete config file if it exists
        Configuration::delete().expect("failed to delete config file");
        let mut config = Configuration::default();

        // update rpc_url
        config.update("rpc_url", "http://localhost:8545").expect("failed to update rpc_url");

        // save the config file
        config.save().expect("failed to save config file");

        // load the config file
        let loaded_config = Configuration::load().expect("failed to load config file");

        // ensure the config file was saved correctly
        assert_eq!(loaded_config.rpc_url, "http://localhost:8545");
        assert_eq!(loaded_config.local_rpc_url, "http://localhost:8545");
        assert_eq!(loaded_config.etherscan_api_key, "");
        assert_eq!(loaded_config.transpose_api_key, "");
        assert_eq!(loaded_config.openai_api_key, "");
    }

    // Test deleting configuration file
    #[test]
    #[serial]
    fn test_delete_configuration() {
        // delete config file if it exists
        Configuration::delete().expect("failed to delete config file");
        let mut config = Configuration::load().expect("failed to load config file");

        // save some values to the config file
        config.update("rpc_url", "http://localhost:8545").expect("failed to update rpc_url");
        config
            .update("etherscan_api_key", "1234567890")
            .expect("failed to update etherscan_api_key");

        // delete config file if it exists
        Configuration::delete().expect("failed to delete config file");
        let config = Configuration::load().expect("failed to load config file");

        assert_eq!(config.rpc_url, "");
        assert_eq!(config.local_rpc_url, "http://localhost:8545");
        assert_eq!(config.etherscan_api_key, "");
        assert_eq!(config.transpose_api_key, "");
        assert_eq!(config.openai_api_key, "");
    }
}<|MERGE_RESOLUTION|>--- conflicted
+++ resolved
@@ -38,7 +38,6 @@
     pub openai_api_key: String,
 }
 
-<<<<<<< HEAD
 impl Default for Configuration {
     fn default() -> Self {
         Configuration {
@@ -47,27 +46,11 @@
             etherscan_api_key: "".to_string(),
             transpose_api_key: "".to_string(),
             openai_api_key: "".to_string(),
-=======
+        }
+    }
+}
+
 #[allow(deprecated)]
-/// Writes the given configuration to the disc at `$HOME/.bifrost/config.toml`.
-pub fn write_config(contents: &str) {
-    match home_dir() {
-        Some(mut home) => {
-            home.push(".bifrost");
-            home.push("config.toml");
-
-            let _ = write_file(home.into_os_string().to_str().unwrap(), contents);
-        }
-        None => {
-            error!("couldn't resolve the bifrost directory. Is your $HOME variable set correctly?",);
-            std::process::exit(1)
->>>>>>> c4b94c3a
-        }
-    }
-}
-
-#[allow(deprecated)]
-<<<<<<< HEAD
 impl Configuration {
     /// Returns the current configuration.
     pub fn load() -> Result<Self, Error> {
@@ -82,20 +65,6 @@
         if !home.exists() {
             let config = Configuration::default();
             config.save()?;
-=======
-/// Deletes the configuration file at `$HOME/.bifrost/config.toml`.
-pub fn delete_config() {
-    match home_dir() {
-        Some(mut home) => {
-            home.push(".bifrost");
-            home.push("config.toml");
-
-            let _ = delete_path(home.into_os_string().to_str().unwrap());
-        }
-        None => {
-            error!("couldn't resolve the bifrost directory. Is your $HOME variable set correctly?",);
-            std::process::exit(1)
->>>>>>> c4b94c3a
         }
 
         // read the config file
@@ -110,7 +79,6 @@
         Ok(config)
     }
 
-<<<<<<< HEAD
     /// Saves the current configuration to disk.
     pub fn save(&self) -> Result<(), Error> {
         let mut home = home_dir().ok_or(Error::Generic(
@@ -128,32 +96,8 @@
         .map_err(|e| Error::Generic(format!("failed to write config file: {}", e)))?;
 
         Ok(())
-=======
-#[allow(deprecated)]
-/// Reads the configuration file at `$HOME/.bifrost/config.toml`.
-pub fn read_config() -> String {
-    match home_dir() {
-        Some(mut home) => {
-            home.push(".bifrost");
-            home.push("config.toml");
-
-            if home.as_path().exists() {
-                // the file exists, read it
-                return read_file(home.into_os_string().to_str().unwrap())
-            } else {
-                // the file does not exist, create it
-                write_config(DEFAULT_CONFIG);
-                return read_file(home.into_os_string().to_str().unwrap())
-            }
-        }
-        None => {
-            error!("couldn't resolve the bifrost directory. Is your $HOME variable set correctly?",);
-            std::process::exit(1)
-        }
->>>>>>> c4b94c3a
-    }
-
-<<<<<<< HEAD
+    }
+
     /// Deletes the configuration file at `$HOME/.bifrost/config.toml`.
     pub fn delete() -> Result<(), Error> {
         let mut home = home_dir().ok_or(Error::Generic(
@@ -162,55 +106,12 @@
         ))?;
         home.push(".bifrost");
         home.push("config.toml");
-=======
-/// Returns the [`Configuration`] struct after parsing the configuration file at
-/// `$HOME/.bifrost/config.toml`.
-pub fn get_config() -> Configuration {
-    let contents = read_config();
-
-    // toml parse from contents into Configuration
-    let config: Configuration = match toml::from_str(&contents) {
-        Ok(config) => config,
-        Err(e) => {
-            error!("failed to parse config file: {}", e);
-            info!("regenerating config file...");
-            delete_config();
-            return get_config()
-        }
-    };
-    config
-}
->>>>>>> c4b94c3a
 
         delete_path(
             home.to_str().ok_or(Error::Generic("failed to convert path to string".to_string()))?,
         );
 
-<<<<<<< HEAD
         Ok(())
-=======
-    // update the key in the struct and ensure it's the correct type
-    match key {
-        "rpc_url" => {
-            contents.rpc_url = value.to_string();
-        }
-        "local_rpc_url" => {
-            contents.local_rpc_url = value.to_string();
-        }
-        "etherscan_api_key" => {
-            contents.etherscan_api_key = value.to_string();
-        }
-        "transpose_api_key" => {
-            contents.transpose_api_key = value.to_string();
-        }
-        "openai_api_key" => {
-            contents.openai_api_key = value.to_string();
-        }
-        _ => {
-            error!("unknown configuration key \'{}\' .", key);
-            std::process::exit(1)
-        }
->>>>>>> c4b94c3a
     }
 
     /// Update a single key/value pair in the configuration.
@@ -248,43 +149,21 @@
 }
 
 /// The `config` command is used to display and edit the current configuration.
-<<<<<<< HEAD
 pub fn config(args: ConfigArgs) -> Result<(), Error> {
-    let (logger, _) = Logger::new("");
     if !args.key.is_empty() {
         if !args.value.is_empty() {
             // read the config file and update the key/value pair
             let mut config = Configuration::load()?;
             config.update(&args.key, &args.value)?;
-            logger.success(&format!(
-                "updated configuration! Set \'{}\' = \'{}\' .",
-                &args.key, &args.value
-            ));
-        } else {
-            // key is set, but no value is set
-            logger.error("found key but no value to set. Please specify a value to set, use `heimdall config --help` for more information.");
-        }
-    } else {
-        // no key is set, print the config file
-        println!("{:#?}", Configuration::load()?);
-        logger.info("use `heimdall config <KEY> <VALUE>` to set a key/value pair.");
-=======
-pub fn config(args: ConfigArgs) {
-    if !args.key.is_empty() {
-        if !args.value.is_empty() {
-            // read the config file and update the key/value pair
-            update_config(&args.key, &args.value);
             success!("updated configuration! Set \'{}\' = \'{}\' .", &args.key, &args.value);
         } else {
             // key is set, but no value is set
             error!("found key but no value to set. Please specify a value to set, use `heimdall config --help` for more information.");
-            std::process::exit(1);
         }
     } else {
         // no key is set, print the config file
-        println!("{:#?}", get_config());
+        println!("{:#?}", Configuration::load()?);
         info!("use `heimdall config <KEY> <VALUE>` to set a key/value pair.");
->>>>>>> c4b94c3a
     }
 
     Ok(())
