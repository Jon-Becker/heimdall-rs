--- conflicted
+++ resolved
@@ -13,11 +13,8 @@
                 verbose: Verbosity::new(0, 0),
                 rpc_url: String::from(""),
                 decimal_counter: true,
-<<<<<<< HEAD
                 name:String::from(""),
-=======
                 output: String::from(""),
->>>>>>> 9f240335
             }).await.unwrap();
         }
 
@@ -43,11 +40,8 @@
             verbose: Verbosity::new(0, 0),
             rpc_url: String::from(""),
             decimal_counter: false,
-<<<<<<< HEAD
             name: String::from(""),
-=======
             output: String::from(""),
->>>>>>> 9f240335
         })
         .await
         .unwrap();
@@ -65,11 +59,8 @@
             verbose: Verbosity::new(0, 0),
             rpc_url: String::from(""),
             decimal_counter: true,
-<<<<<<< HEAD
             name: String::from(""),
-=======
             output: String::from(""),
->>>>>>> 9f240335
         })
         .await
         .unwrap();
@@ -87,11 +78,8 @@
             verbose: Verbosity::new(0, 0),
             rpc_url: String::from(""),
             decimal_counter: true,
-<<<<<<< HEAD
             name: String::from(""),
-=======
             output: String::from(""),
->>>>>>> 9f240335
         })
         .await
         .unwrap();
@@ -109,11 +97,8 @@
             verbose: Verbosity::new(0, 1),
             rpc_url: String::from(""),
             decimal_counter: true,
-<<<<<<< HEAD
             name: String::from(""),
-=======
             output: String::from(""),
->>>>>>> 9f240335
         })
         .await
         .unwrap();
@@ -134,11 +119,8 @@
             verbose: Verbosity::new(0, 0),
             rpc_url: String::from(""),
             decimal_counter: true,
-<<<<<<< HEAD
             name: String::from(""),
-=======
             output: String::from(""),
->>>>>>> 9f240335
         })
         .await
         .unwrap();
@@ -158,11 +140,8 @@
             verbose: Verbosity::new(0, 0),
             rpc_url: String::from("https://eth.llamarpc.com"),
             decimal_counter: true,
-<<<<<<< HEAD
             name: String::from(""),
-=======
             output: String::from(""),
->>>>>>> 9f240335
         })
         .await
         .unwrap();
