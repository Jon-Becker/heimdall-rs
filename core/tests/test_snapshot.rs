--- conflicted
+++ resolved
@@ -15,11 +15,8 @@
                 default: true,
                 skip_resolving: true,
                 no_tui: true,
-<<<<<<< HEAD
                 name: String::from(""),
-=======
                 output: String::from(""),
->>>>>>> 9f240335
             };
             let _ = heimdall_core::snapshot::snapshot(args).await.unwrap();
         }
@@ -37,11 +34,8 @@
                 default: true,
                 skip_resolving: true,
                 no_tui: true,
-<<<<<<< HEAD
                 name: String::from(""),
-=======
                 output: String::from(""),
->>>>>>> 9f240335
             };
             let _ = heimdall_core::snapshot::snapshot(args).await.unwrap();
         }
@@ -65,11 +59,8 @@
             default: true,
             skip_resolving: true,
             no_tui: true,
-<<<<<<< HEAD
             name: String::from(""),
-=======
             output: String::from(""),
->>>>>>> 9f240335
         };
 
         let _ = heimdall_core::snapshot::snapshot(args).await.unwrap();
@@ -84,11 +75,8 @@
             default: true,
             skip_resolving: true,
             no_tui: true,
-<<<<<<< HEAD
             name: String::from(""),
-=======
             output: String::from(""),
->>>>>>> 9f240335
         };
 
         let _ = heimdall_core::snapshot::snapshot(args).await.unwrap();
@@ -177,11 +165,8 @@
                 default: true,
                 skip_resolving: true,
                 no_tui: true,
-<<<<<<< HEAD
                 name: String::from(""),
-=======
                 output: String::from(""),
->>>>>>> 9f240335
             };
             let _ = heimdall_core::snapshot::snapshot(args).await.unwrap();
         }
