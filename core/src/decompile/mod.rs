pub mod analyzers;
pub mod constants;
pub mod out;
pub mod precompile;
pub mod resolve;
pub mod util;

use crate::{
    decompile::{
        analyzers::{solidity::analyze_sol, yul::analyze_yul},
        out::{abi::build_abi, solidity::build_solidity_output, yul::build_yul_output},
        resolve::*,
        util::*,
    },
    disassemble::{disassemble, DisassemblerArgs},
};

use derive_builder::Builder;
use heimdall_common::{
    ether::{
        compiler::detect_compiler,
        rpc::get_code,
        selectors::{find_function_selectors, resolve_selectors},
    },
    utils::strings::encode_hex_reduced,
};
use indicatif::ProgressBar;
use std::{collections::HashMap, fs, time::Duration};

use clap::{AppSettings, Parser};
use heimdall_common::{
    constants::{ADDRESS_REGEX, BYTECODE_REGEX},
    ether::{evm::core::vm::VM, signatures::*},
    utils::io::logging::*,
};

use self::out::abi::ABIStructure;

#[derive(Debug, Clone, Parser, Builder)]
#[clap(
    about = "Decompile EVM bytecode to Solidity",
    after_help = "For more information, read the wiki: https://jbecker.dev/r/heimdall-rs/wiki",
    global_setting = AppSettings::DeriveDisplayOrder,
    override_usage = "heimdall decompile <TARGET> [OPTIONS]"
)]
pub struct DecompilerArgs {
    /// The target to decompile, either a file, bytecode, contract address, or ENS name.
    #[clap(required = true)]
    pub target: String,

    /// Set the output verbosity level, 1 - 5.
    #[clap(flatten)]
    pub verbose: clap_verbosity_flag::Verbosity,

    /// The RPC provider to use for fetching target bytecode.
    #[clap(long = "rpc-url", short, default_value = "", hide_default_value = true)]
    pub rpc_url: String,

    /// When prompted, always select the default value.
    #[clap(long, short)]
    pub default: bool,

    /// Whether to skip resolving function selectors.
    #[clap(long = "skip-resolving")]
    pub skip_resolving: bool,

    /// Whether to include solidity source code in the output (in beta).
    #[clap(long = "include-sol")]
    pub include_solidity: bool,

    /// Whether to include yul source code in the output (in beta).
    #[clap(long = "include-yul")]
    pub include_yul: bool,

    /// The output directory to write the output to or 'print' to print to the console
    #[clap(long = "output", short = 'o', default_value = "output", hide_default_value = true)]
    pub output: String,
}

impl DecompilerArgsBuilder {
    pub fn new() -> Self {
        Self {
            target: Some(String::new()),
            verbose: Some(clap_verbosity_flag::Verbosity::new(0, 1)),
            rpc_url: Some(String::new()),
            default: Some(true),
            skip_resolving: Some(false),
            include_solidity: Some(false),
            include_yul: Some(false),
            output: Some(String::new()),
        }
    }
}

#[derive(Debug, Clone)]
pub struct DecompileResult {
    pub source: Option<String>,
    pub abi: Option<Vec<ABIStructure>>,
}

pub async fn decompile(
    args: DecompilerArgs,
) -> Result<DecompileResult, Box<dyn std::error::Error>> {
    use std::time::Instant;
    let now = Instant::now();

    // set logger environment variable if not already set
    if std::env::var("RUST_LOG").is_err() {
        std::env::set_var(
            "RUST_LOG",
            match args.verbose.log_level() {
                Some(level) => level.as_str(),
                None => "SILENT",
            },
        );
    }

    // get a new logger
    let (logger, mut trace) = Logger::new(match args.verbose.log_level() {
        Some(level) => level.as_str(),
        None => "SILENT",
    });

    let mut all_resolved_events: HashMap<String, ResolvedLog> = HashMap::new();
    let mut all_resolved_errors: HashMap<String, ResolvedError> = HashMap::new();

    // ensure both --include-sol and --include-yul aren't set
    if args.include_solidity && args.include_yul {
        logger.error("arguments '--include-sol' and '--include-yul' are mutually exclusive.");
        std::process::exit(1);
    }

    // truncate target for prettier display
    let mut shortened_target = args.target.clone();
    if shortened_target.len() > 66 {
        shortened_target = shortened_target.chars().take(66).collect::<String>() +
            "..." +
            &shortened_target.chars().skip(shortened_target.len() - 16).collect::<String>();
    }
    let decompile_call = trace.add_call(
        0,
        line!(),
        "heimdall".to_string(),
        "decompile".to_string(),
        vec![shortened_target],
        "()".to_string(),
    );

    // parse the various formats that are accepted as targets
    // i.e, file, bytecode, contract address
    let contract_bytecode: String;
    if ADDRESS_REGEX.is_match(&args.target)? {
        // We are decompiling a contract address, so we need to fetch the bytecode from the RPC
        // provider
        contract_bytecode = get_code(&args.target, &args.rpc_url).await?;
    } else if BYTECODE_REGEX.is_match(&args.target)? {
        logger.debug_max("using provided bytecode for decompilation");
        contract_bytecode = args.target.clone().replacen("0x", "", 1);
    } else {
        logger.debug_max("using provided file for decompilation.");

        // We are decompiling a file, so we need to read the bytecode from the file.
        contract_bytecode = match fs::read_to_string(&args.target) {
            Ok(contents) => {
                let _contents = contents.replace('\n', "");
                if BYTECODE_REGEX.is_match(&_contents)? && _contents.len() % 2 == 0 {
                    _contents.replacen("0x", "", 1)
                } else {
                    logger
                        .error(&format!("file '{}' doesn't contain valid bytecode.", &args.target));
                    std::process::exit(1)
                }
            }
            Err(_) => {
                logger.error(&format!("failed to open file '{}' .", &args.target));
                std::process::exit(1)
            }
        };
    }

    // disassemble the bytecode
    let disassembled_bytecode = disassemble(DisassemblerArgs {
        target: contract_bytecode.clone(),
        verbose: args.verbose.clone(),
        rpc_url: args.rpc_url.clone(),
        decimal_counter: false,
<<<<<<< HEAD
        name: String::from(""),
=======
        output: String::from(""),
>>>>>>> 9f240335
    })
    .await?;
    trace.add_call(
        decompile_call,
        line!(),
        "heimdall".to_string(),
        "disassemble".to_string(),
        vec![format!("{} bytes", contract_bytecode.len() / 2usize)],
        "()".to_string(),
    );

    // perform versioning and compiler heuristics
    let (compiler, version) = detect_compiler(&contract_bytecode);
    trace.add_call(
        decompile_call,
        line!(),
        "heimdall".to_string(),
        "detect_compiler".to_string(),
        vec![format!("{} bytes", contract_bytecode.len() / 2usize)],
        format!("({compiler}, {version})"),
    );

    if compiler == "solc" {
        logger.debug(&format!("detected compiler {compiler} {version}."));
    } else {
        logger
            .warn(&format!("detected compiler {compiler} {version} is not supported by heimdall."));
    }

    // create a new EVM instance
    let evm = VM::new(
        contract_bytecode.clone(),
        String::from("0x"),
        String::from("0x6865696d64616c6c000000000061646472657373"),
        String::from("0x6865696d64616c6c0000000000006f726967696e"),
        String::from("0x6865696d64616c6c00000000000063616c6c6572"),
        0,
        u128::max_value(),
    );
    let mut shortened_target = contract_bytecode.clone();
    if shortened_target.len() > 66 {
        shortened_target = shortened_target.chars().take(66).collect::<String>() +
            "..." +
            &shortened_target.chars().skip(shortened_target.len() - 16).collect::<String>();
    }
    let vm_trace = trace.add_creation(
        decompile_call,
        line!(),
        "contract".to_string(),
        shortened_target.clone(),
        (contract_bytecode.len() / 2usize).try_into()?,
    );

    // find and resolve all selectors in the bytecode
    let selectors = find_function_selectors(&evm, &disassembled_bytecode);

    let mut resolved_selectors = HashMap::new();
    if !args.skip_resolving {
        resolved_selectors = resolve_selectors(selectors.keys().cloned().collect()).await;

        // if resolved selectors are empty, we can't perform symbolic execution
        if resolved_selectors.is_empty() {
            logger.error(&format!(
                "failed to resolve any function selectors from '{shortened_target}' .",
                shortened_target = shortened_target
            ));
        }

        logger.info(&format!(
            "resolved {} possible functions from {} detected selectors.",
            resolved_selectors.len(),
            selectors.len()
        ));
    } else {
        logger.info(&format!("found {} possible function selectors.", selectors.len()));
    }

    logger.info(&format!("performing symbolic execution on '{shortened_target}' ."));

    // get a new progress bar
    let mut decompilation_progress = ProgressBar::new_spinner();
    decompilation_progress.enable_steady_tick(Duration::from_millis(100));
    decompilation_progress.set_style(logger.info_spinner());

    // perform EVM analysis
    let mut analyzed_functions = Vec::new();
    for (selector, function_entry_point) in selectors {
        decompilation_progress.set_message(format!("executing '0x{selector}'"));

        let func_analysis_trace = trace.add_call(
            vm_trace,
            line!(),
            "heimdall".to_string(),
            "analyze".to_string(),
            vec![format!("0x{selector}")],
            "()".to_string(),
        );

        trace.add_info(
            func_analysis_trace,
            function_entry_point.try_into()?,
            &format!("discovered entry point: {function_entry_point}"),
        );

        // get a map of possible jump destinations
        let (map, jumpdest_count) =
            &evm.clone().symbolic_exec_selector(&selector, function_entry_point);

        trace.add_debug(
            func_analysis_trace,
            function_entry_point.try_into()?,
            &format!(
                "execution tree {}",
                match jumpdest_count {
                    0 => {
                        "appears to be linear".to_string()
                    }
                    _ => format!("has {jumpdest_count} unique branches"),
                }
            ),
        );

        decompilation_progress.set_message(format!("analyzing '0x{selector}'"));

        // analyze execution tree
        let mut analyzed_function;
        if args.include_yul {
            logger.debug_max(&format!(
                "analyzing symbolic execution trace '0x{}' with yul analyzer",
                selector
            ));
            analyzed_function = analyze_yul(
                map,
                Function {
                    selector: selector.clone(),
                    entry_point: function_entry_point,
                    arguments: HashMap::new(),
                    storage: HashMap::new(),
                    memory: HashMap::new(),
                    returns: None,
                    logic: Vec::new(),
                    events: HashMap::new(),
                    errors: HashMap::new(),
                    resolved_function: None,
                    indent_depth: 0,
                    notices: Vec::new(),
                    pure: true,
                    view: true,
                    payable: true,
                },
                &mut trace,
                func_analysis_trace,
                &mut Vec::new(),
            );
        } else {
            logger.debug_max(&format!(
                "analyzing symbolic execution trace '0x{}' with sol analyzer",
                selector
            ));
            analyzed_function = analyze_sol(
                map,
                Function {
                    selector: selector.clone(),
                    entry_point: function_entry_point,
                    arguments: HashMap::new(),
                    storage: HashMap::new(),
                    memory: HashMap::new(),
                    returns: None,
                    logic: Vec::new(),
                    events: HashMap::new(),
                    errors: HashMap::new(),
                    resolved_function: None,
                    indent_depth: 0,
                    notices: Vec::new(),
                    pure: true,
                    view: true,
                    payable: true,
                },
                &mut trace,
                func_analysis_trace,
                &mut Vec::new(),
                (0, 0),
            );
        }

        let argument_count = analyzed_function.arguments.len();

        if argument_count != 0 {
            let parameter_trace_parent = trace.add_debug(
                func_analysis_trace,
                line!(),
                &format!("discovered and analyzed {argument_count} function parameters"),
            );

            let mut parameter_vec = Vec::new();
            for (_, value) in analyzed_function.arguments.clone() {
                parameter_vec.push(value);
            }
            parameter_vec.sort_by(|a, b| a.0.slot.cmp(&b.0.slot));

            for (frame, _) in parameter_vec {
                trace.add_message(
                    parameter_trace_parent,
                    line!(),
                    vec![format!(
                        "parameter {} {} {} bytes. {}",
                        frame.slot,
                        if frame.mask_size == 32 { "has size of" } else { "is masked to" },
                        frame.mask_size,
                        if !frame.heuristics.is_empty() {
                            format!("heuristics suggest param used as '{}'", frame.heuristics[0])
                        } else {
                            "".to_string()
                        }
                    )
                    .to_string()],
                );
            }
        }

        // resolve signatures
        if !args.skip_resolving {
            let resolved_functions = match resolved_selectors.get(&selector) {
                Some(func) => func.clone(),
                None => {
                    trace.add_warn(
                        func_analysis_trace,
                        line!(),
                        "failed to resolve function signature",
                    );
                    Vec::new()
                }
            };

            let mut matched_resolved_functions =
                match_parameters(resolved_functions, &analyzed_function);

            trace.br(func_analysis_trace);
            if matched_resolved_functions.is_empty() {
                trace.add_warn(
                    func_analysis_trace,
                    line!(),
                    "no resolved signatures matched this function's parameters",
                );
            } else {
                let mut selected_function_index: u8 = 0;

                // sort matches by signature using score heuristic from `score_signature`
                matched_resolved_functions.sort_by(|a, b| {
                    let a_score = score_signature(&a.signature);
                    let b_score = score_signature(&b.signature);
                    b_score.cmp(&a_score)
                });

                if matched_resolved_functions.len() > 1 {
                    decompilation_progress.suspend(|| {
                        selected_function_index = logger.option(
                            "warn",
                            "multiple possible matches found. select an option below",
                            matched_resolved_functions
                                .iter()
                                .map(|x| x.signature.clone())
                                .collect(),
                            Some(0u8),
                            args.default,
                        );
                    });
                }

                let selected_match =
                    match matched_resolved_functions.get(selected_function_index as usize) {
                        Some(selected_match) => selected_match,
                        None => continue,
                    };

                analyzed_function.resolved_function = Some(selected_match.clone());

                let match_trace = trace.add_info(
                    func_analysis_trace,
                    line!(),
                    &format!(
                        "{} resolved signature{} matched this function's parameters",
                        matched_resolved_functions.len(),
                        if matched_resolved_functions.len() > 1 { "s" } else { "" }
                    )
                    .to_string(),
                );

                for resolved_function in matched_resolved_functions {
                    trace.add_message(match_trace, line!(), vec![resolved_function.signature]);
                }
            }

            decompilation_progress.finish_and_clear();

            // resolve custom error signatures
            let mut resolved_counter = 0;
            let resolved_errors: HashMap<String, Vec<ResolvedError>> = resolve_selectors(
                analyzed_function
                    .errors
                    .keys()
                    .map(|error_selector| encode_hex_reduced(*error_selector).replacen("0x", "", 1))
                    .collect(),
            )
            .await;
            for (error_selector, _) in analyzed_function.errors.clone() {
                let error_selector_str = encode_hex_reduced(error_selector).replacen("0x", "", 1);
                let mut selected_error_index: u8 = 0;
                let mut resolved_error_selectors = match resolved_errors.get(&error_selector_str) {
                    Some(func) => func.clone(),
                    None => Vec::new(),
                };

                // sort matches by signature using score heuristic from `score_signature`
                resolved_error_selectors.sort_by(|a, b| {
                    let a_score = score_signature(&a.signature);
                    let b_score = score_signature(&b.signature);
                    b_score.cmp(&a_score)
                });

                if resolved_error_selectors.len() > 1 {
                    decompilation_progress.suspend(|| {
                        selected_error_index = logger.option(
                            "warn",
                            "multiple possible matches found. select an option below",
                            resolved_error_selectors.iter().map(|x| x.signature.clone()).collect(),
                            Some(0u8),
                            args.default,
                        );
                    });
                }

                let selected_match =
                    match resolved_error_selectors.get(selected_error_index as usize) {
                        Some(selected_match) => selected_match,
                        None => continue,
                    };

                resolved_counter += 1;
                analyzed_function.errors.insert(error_selector, Some(selected_match.clone()));
                all_resolved_errors.insert(error_selector_str, selected_match.clone());
            }

            if resolved_counter > 0 {
                trace.br(func_analysis_trace);
                let error_trace = trace.add_info(
                    func_analysis_trace,
                    line!(),
                    &format!(
                        "resolved {} error signatures from {} selectors.",
                        resolved_counter,
                        analyzed_function.errors.len()
                    )
                    .to_string(),
                );

                for resolved_error in all_resolved_errors.values() {
                    trace.add_message(error_trace, line!(), vec![resolved_error.signature.clone()]);
                }
            }

            // resolve custom event signatures
            resolved_counter = 0;
            let resolved_events: HashMap<String, Vec<ResolvedLog>> = resolve_selectors(
                analyzed_function
                    .events
                    .keys()
                    .map(|event_selector| encode_hex_reduced(*event_selector).replacen("0x", "", 1))
                    .collect(),
            )
            .await;
            for (event_selector, (_, raw_event)) in analyzed_function.events.clone() {
                let mut selected_event_index: u8 = 0;
                let event_selector_str = encode_hex_reduced(event_selector).replacen("0x", "", 1);
                let mut resolved_event_selectors = match resolved_events.get(&event_selector_str) {
                    Some(func) => func.clone(),
                    None => Vec::new(),
                };

                // sort matches by signature using score heuristic from `score_signature`
                resolved_event_selectors.sort_by(|a, b| {
                    let a_score = score_signature(&a.signature);
                    let b_score = score_signature(&b.signature);
                    b_score.cmp(&a_score)
                });

                if resolved_event_selectors.len() > 1 {
                    decompilation_progress.suspend(|| {
                        selected_event_index = logger.option(
                            "warn",
                            "multiple possible matches found. select an option below",
                            resolved_event_selectors.iter().map(|x| x.signature.clone()).collect(),
                            Some(0u8),
                            args.default,
                        );
                    });
                }

                let selected_match =
                    match resolved_event_selectors.get(selected_event_index as usize) {
                        Some(selected_match) => selected_match,
                        None => continue,
                    };

                resolved_counter += 1;
                analyzed_function
                    .events
                    .insert(event_selector, (Some(selected_match.clone()), raw_event));
                all_resolved_events.insert(event_selector_str, selected_match.clone());
            }

            if resolved_counter > 0 {
                let event_trace = trace.add_info(
                    func_analysis_trace,
                    line!(),
                    &format!(
                        "resolved {} event signatures from {} selectors.",
                        resolved_counter,
                        analyzed_function.events.len()
                    ),
                );

                for resolved_event in all_resolved_events.values() {
                    trace.add_message(event_trace, line!(), vec![resolved_event.signature.clone()]);
                }
            }
        }

        // get a new progress bar
        decompilation_progress = ProgressBar::new_spinner();
        decompilation_progress.enable_steady_tick(Duration::from_millis(100));
        decompilation_progress.set_style(logger.info_spinner());

        analyzed_functions.push(analyzed_function.clone());
    }
    decompilation_progress.finish_and_clear();
    logger.info("symbolic execution completed.");
    logger.info("building decompilation output.");

    let abi = build_abi(&args, analyzed_functions.clone(), &mut trace, decompile_call)?;
    trace.display();
    logger.debug(&format!("decompilation completed in {:?}.", now.elapsed()));

    Ok(DecompileResult {
        source: if args.include_solidity {
            Some(build_solidity_output(
                &args,
                &abi,
                analyzed_functions,
                all_resolved_errors,
                all_resolved_events,
                &mut trace,
                decompile_call,
            )?)
        } else if args.include_yul {
            Some(build_yul_output(
                &args,
                analyzed_functions,
                all_resolved_events,
                &mut trace,
                decompile_call,
            )?)
        } else {
            None
        },
        abi: Some(abi),
    })
}<|MERGE_RESOLUTION|>--- conflicted
+++ resolved
@@ -133,9 +133,9 @@
     // truncate target for prettier display
     let mut shortened_target = args.target.clone();
     if shortened_target.len() > 66 {
-        shortened_target = shortened_target.chars().take(66).collect::<String>() +
-            "..." +
-            &shortened_target.chars().skip(shortened_target.len() - 16).collect::<String>();
+        shortened_target = shortened_target.chars().take(66).collect::<String>()
+            + "..."
+            + &shortened_target.chars().skip(shortened_target.len() - 16).collect::<String>();
     }
     let decompile_call = trace.add_call(
         0,
@@ -184,11 +184,8 @@
         verbose: args.verbose.clone(),
         rpc_url: args.rpc_url.clone(),
         decimal_counter: false,
-<<<<<<< HEAD
         name: String::from(""),
-=======
         output: String::from(""),
->>>>>>> 9f240335
     })
     .await?;
     trace.add_call(
@@ -230,9 +227,9 @@
     );
     let mut shortened_target = contract_bytecode.clone();
     if shortened_target.len() > 66 {
-        shortened_target = shortened_target.chars().take(66).collect::<String>() +
-            "..." +
-            &shortened_target.chars().skip(shortened_target.len() - 16).collect::<String>();
+        shortened_target = shortened_target.chars().take(66).collect::<String>()
+            + "..."
+            + &shortened_target.chars().skip(shortened_target.len() - 16).collect::<String>();
     }
     let vm_trace = trace.add_creation(
         decompile_call,
