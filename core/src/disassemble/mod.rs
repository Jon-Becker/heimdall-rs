use clap::{AppSettings, Parser};
use derive_builder::Builder;
use heimdall_common::{
    debug,
    ether::{bytecode::get_bytecode_from_target, evm::core::opcodes::Opcode},
    info,
    utils::{
<<<<<<< HEAD
        io::logging::{set_logger_env, Logger},
        strings::encode_hex,
=======
        io::logging::set_logger_env,
        strings::{decode_hex, encode_hex},
>>>>>>> c4b94c3a
    },
};

use crate::error::Error;

#[derive(Debug, Clone, Parser, Builder)]
#[clap(about = "Disassemble EVM bytecode to Assembly",
       after_help = "For more information, read the wiki: https://jbecker.dev/r/heimdall-rs/wiki",
       global_setting = AppSettings::DeriveDisplayOrder,
       override_usage = "heimdall disassemble <TARGET> [OPTIONS]")]
pub struct DisassemblerArgs {
    /// The target to disassemble, either a file, bytecode, contract address, or ENS name.
    #[clap(required = true)]
    pub target: String,

    /// Set the output verbosity level, 1 - 5.
    #[clap(flatten)]
    pub verbose: clap_verbosity_flag::Verbosity,

    /// The RPC provider to use for fetching target bytecode.
    #[clap(long = "rpc-url", short, default_value = "", hide_default_value = true)]
    pub rpc_url: String,

    /// Whether to use base-10 for the program counter.
    #[clap(long = "decimal-counter", short = 'd')]
    pub decimal_counter: bool,

    /// Name of the output file.
    #[clap(long, short, default_value = "", hide_default_value = true)]
    pub name: String,

    /// The output directory to write the output to or 'print' to print to the console
    #[clap(long = "output", short = 'o', default_value = "output", hide_default_value = true)]
    pub output: String,
}

impl DisassemblerArgsBuilder {
    pub fn new() -> Self {
        Self {
            target: Some(String::new()),
            verbose: Some(clap_verbosity_flag::Verbosity::new(0, 1)),
            rpc_url: Some(String::new()),
            decimal_counter: Some(false),
            name: Some(String::new()),
            output: Some(String::new()),
        }
    }
}

/// Disassemble the given target's bytecode to assembly.
pub async fn disassemble(args: DisassemblerArgs) -> Result<String, Error> {
    use std::time::Instant;
    let now = Instant::now();

    set_logger_env(&args.verbose);

<<<<<<< HEAD
    // get a new logger
    let (logger, _) = Logger::new(match args.verbose.log_level() {
        Some(level) => level.as_str(),
        None => "SILENT",
    });

    let contract_bytecode = get_bytecode_from_target(&args.target, &args.rpc_url)
        .await
        .map_err(|e| Error::Generic(format!("failed to get bytecode from target: {}", e)))?;
=======
    let contract_bytecode = get_bytecode_from_target(&args.target, &args.rpc_url).await?;
>>>>>>> c4b94c3a

    let mut program_counter = 0;
    let mut output: String = String::new();

    // Iterate over the bytecode, disassembling each instruction.
    while program_counter < contract_bytecode.len() {
        let operation = Opcode::new(contract_bytecode[program_counter]);
        let mut pushed_bytes: String = String::new();

        if operation.name.contains("PUSH") {
            let byte_count_to_push: u8 = operation
                .name
                .strip_prefix("PUSH")
                .expect("impossible case: failed to strip prefix after check")
                .parse()
                .map_err(|e| Error::Generic(format!("failed to parse PUSH byte count: {}", e)))?;

            pushed_bytes = match contract_bytecode
                .get(program_counter + 1..program_counter + 1 + byte_count_to_push as usize)
            {
                Some(bytes) => encode_hex(bytes.to_vec()),
                None => break,
            };
            program_counter += byte_count_to_push as usize;
        }

        output.push_str(
            format!(
                "{} {} {}\n",
                if args.decimal_counter {
                    program_counter.to_string()
                } else {
                    format!("{:06x}", program_counter)
                },
                operation.name,
                pushed_bytes
            )
            .as_str(),
        );
        program_counter += 1;
    }

    info!("disassembled {} bytes successfully.", program_counter);
    debug!("disassembly completed in {} ms.", now.elapsed().as_millis());

    Ok(output)
}<|MERGE_RESOLUTION|>--- conflicted
+++ resolved
@@ -4,15 +4,7 @@
     debug,
     ether::{bytecode::get_bytecode_from_target, evm::core::opcodes::Opcode},
     info,
-    utils::{
-<<<<<<< HEAD
-        io::logging::{set_logger_env, Logger},
-        strings::encode_hex,
-=======
-        io::logging::set_logger_env,
-        strings::{decode_hex, encode_hex},
->>>>>>> c4b94c3a
-    },
+    utils::{io::logging::set_logger_env, strings::encode_hex},
 };
 
 use crate::error::Error;
@@ -68,19 +60,9 @@
 
     set_logger_env(&args.verbose);
 
-<<<<<<< HEAD
-    // get a new logger
-    let (logger, _) = Logger::new(match args.verbose.log_level() {
-        Some(level) => level.as_str(),
-        None => "SILENT",
-    });
-
     let contract_bytecode = get_bytecode_from_target(&args.target, &args.rpc_url)
         .await
         .map_err(|e| Error::Generic(format!("failed to get bytecode from target: {}", e)))?;
-=======
-    let contract_bytecode = get_bytecode_from_target(&args.target, &args.rpc_url).await?;
->>>>>>> c4b94c3a
 
     let mut program_counter = 0;
     let mut output: String = String::new();
