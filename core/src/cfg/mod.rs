pub mod graph;
pub mod output;
use derive_builder::Builder;
use ethers::types::H160;
use heimdall_common::{
    debug, debug_max, error,
    ether::{
        bytecode::get_bytecode_from_target,
        compiler::{detect_compiler, Compiler},
        selectors::find_function_selectors,
    },
<<<<<<< HEAD
    utils::{
        strings::{encode_hex, StringExt},
        threading::run_with_timeout,
    },
=======
    info,
    utils::threading::run_with_timeout,
    warn,
>>>>>>> c4b94c3a
};
use indicatif::ProgressBar;
use std::time::Duration;

use clap::{AppSettings, Parser};
use heimdall_common::{ether::evm::core::vm::VM, utils::io::logging::*};
use petgraph::Graph;

use crate::{
    cfg::graph::build_cfg,
    disassemble::{disassemble, DisassemblerArgs},
    error::Error,
};

#[derive(Debug, Clone, Parser, Builder)]
#[clap(
    about = "Generate a visual control flow graph for EVM bytecode",
    after_help = "For more information, read the wiki: https://jbecker.dev/r/heimdall-rs/wiki",
    global_setting = AppSettings::DeriveDisplayOrder,
    override_usage = "heimdall cfg <TARGET> [OPTIONS]"
)]
pub struct CFGArgs {
    /// The target to generate a CFG for, either a file, bytecode, contract address, or ENS name.
    #[clap(required = true)]
    pub target: String,

    /// Set the output verbosity level, 1 - 5.
    #[clap(flatten)]
    pub verbose: clap_verbosity_flag::Verbosity,

    /// The RPC provider to use for fetching target bytecode.
    #[clap(long = "rpc-url", short, default_value = "", hide_default_value = true)]
    pub rpc_url: String,

    /// When prompted, always select the default value.
    #[clap(long, short)]
    pub default: bool,

    /// Color the edges of the graph based on the JUMPI condition.
    /// This is useful for visualizing the flow of if statements.
    #[clap(long = "color-edges", short)]
    pub color_edges: bool,

    /// The output directory to write the output to or 'print' to print to the console
    #[clap(long = "output", short = 'o', default_value = "output", hide_default_value = true)]
    pub output: String,

    /// The name for the output file
    #[clap(long, short, default_value = "", hide_default_value = true)]
    pub name: String,

    /// Timeout for symbolic execution
    #[clap(long, short, default_value = "10000", hide_default_value = true)]
    pub timeout: u64,
}

impl CFGArgsBuilder {
    pub fn new() -> Self {
        Self {
            target: Some(String::new()),
            verbose: Some(clap_verbosity_flag::Verbosity::new(0, 1)),
            rpc_url: Some(String::new()),
            default: Some(true),
            color_edges: Some(false),
            output: Some(String::new()),
            name: Some(String::new()),
            timeout: Some(10000),
        }
    }
}

/// The main entry point for the CFG module. Will generate a control flow graph of the target
/// bytecode, after performing symbolic execution and discovering all possible execution paths.
pub async fn cfg(args: CFGArgs) -> Result<Graph<String, String>, Error> {
    use std::time::Instant;
    let now = Instant::now();

    set_logger_env(&args.verbose);

    let (logger, mut trace) = Logger::new(match args.verbose.log_level() {
        Some(level) => level.as_str(),
        None => "SILENT",
    });

    // truncate target for prettier display
    let mut shortened_target = args.target.clone();
    if shortened_target.len() > 66 {
        shortened_target = shortened_target.chars().take(66).collect::<String>() +
            "..." +
            &shortened_target.chars().skip(shortened_target.len() - 16).collect::<String>();
    }

    // add the call to the trace
    let cfg_call = trace.add_call(
        0,
        line!(),
        "heimdall".to_string(),
        "cfg".to_string(),
        vec![shortened_target],
        "()".to_string(),
    );

    let contract_bytecode = get_bytecode_from_target(&args.target, &args.rpc_url)
        .await
        .map_err(|e| Error::Generic(format!("failed to get bytecode from target: {}", e)))?;

    // disassemble the bytecode
    let disassembled_bytecode = disassemble(DisassemblerArgs {
        target: encode_hex(contract_bytecode.clone()),
        verbose: args.verbose.clone(),
        rpc_url: args.rpc_url.clone(),
        decimal_counter: false,
        name: String::from(""),
        output: String::from(""),
    })
    .await?;

    // add the call to the trace
    trace.add_call(
        cfg_call,
        line!(),
        "heimdall".to_string(),
        "disassemble".to_string(),
        vec![format!("{} bytes", contract_bytecode.len())],
        "()".to_string(),
    );

    // perform versioning and compiler heuristics
    let (compiler, version) = detect_compiler(&contract_bytecode);
    trace.add_call(
        cfg_call,
        line!(),
        "heimdall".to_string(),
        "detect_compiler".to_string(),
        vec![format!("{} bytes", contract_bytecode.len())],
        format!("({compiler}, {version})"),
    );

<<<<<<< HEAD
    if compiler == Compiler::Solc {
        logger.debug(&format!("detected compiler {compiler} {version}."));
=======
    if compiler == "solc" {
        debug!("detected compiler {} {}", compiler, version);
>>>>>>> c4b94c3a
    } else {
        warn!("detected compiler {} {} is not supported by heimdall", compiler, version);
    }

    // create a new EVM instance
    let evm = VM::new(
        &contract_bytecode,
        &[],
        H160::default(),
        H160::default(),
        H160::default(),
        0,
        u128::max_value(),
    );

    // add the creation to the trace
    let vm_trace = trace.add_creation(
        cfg_call,
        line!(),
        "contract".to_string(),
        encode_hex(contract_bytecode.clone()).truncate(64),
        contract_bytecode
            .len()
            .try_into()
            .map_err(|_| Error::ParseError("failed to parse bytecode length".to_string()))?,
    );

    // find all selectors in the bytecode
    let selectors = find_function_selectors(&evm, &disassembled_bytecode);
<<<<<<< HEAD
    logger.info(&format!("found {} possible function selectors.", selectors.len()));
    logger.info(&format!("performing symbolic execution on '{}' .", args.target.truncate(64)));
=======
    info!(&format!("found {} possible function selectors.", selectors.len()));
    info!(&format!("performing symbolic execution on '{}' .", &shortened_target));
>>>>>>> c4b94c3a

    // create a new progress bar
    let progress = ProgressBar::new_spinner();
    progress.enable_steady_tick(Duration::from_millis(100));
    progress.set_style(logger.info_spinner());

    // create a new petgraph StableGraph
    let mut contract_cfg = Graph::<String, String>::new();

    // add the call to the trace
    let map_trace = trace.add_call(
        vm_trace,
        line!(),
        "heimdall".to_string(),
        "cfg".to_string(),
        vec![format!("{} bytes", contract_bytecode.len() / 2usize)],
        "()".to_string(),
    );

    // get a map of possible jump destinations
    let (map, jumpdest_count) =
        match run_with_timeout(move || evm.symbolic_exec(), Duration::from_millis(args.timeout)) {
            Some(map) => map.map_err(|e| {
                Error::Generic(format!("failed to perform symbolic execution: {}", e))
            })?,
            None => {
<<<<<<< HEAD
                return Err(Error::Generic("symbolic execution timed out".to_string()));
=======
                error!("symbolic execution timed out.");
                return Err("symbolic execution timed out.".into())
>>>>>>> c4b94c3a
            }
        };

    // add jumpdests to the trace
    trace.add_info(
        map_trace,
        line!(),
        &format!("traced and executed {jumpdest_count} possible paths."),
    );

    debug_max!("building control flow graph from symbolic execution trace");
    build_cfg(&map, &mut contract_cfg, None, false)?;

    progress.finish_and_clear();
    info!("symbolic execution completed.");
    debug!(&format!("Control flow graph generated in {:?}.", now.elapsed()));
    trace.display();

    Ok(contract_cfg)
}<|MERGE_RESOLUTION|>--- conflicted
+++ resolved
@@ -3,22 +3,18 @@
 use derive_builder::Builder;
 use ethers::types::H160;
 use heimdall_common::{
-    debug, debug_max, error,
+    debug, debug_max,
     ether::{
         bytecode::get_bytecode_from_target,
         compiler::{detect_compiler, Compiler},
         selectors::find_function_selectors,
     },
-<<<<<<< HEAD
+    info,
     utils::{
         strings::{encode_hex, StringExt},
         threading::run_with_timeout,
     },
-=======
-    info,
-    utils::threading::run_with_timeout,
     warn,
->>>>>>> c4b94c3a
 };
 use indicatif::ProgressBar;
 use std::time::Duration;
@@ -103,21 +99,13 @@
         None => "SILENT",
     });
 
-    // truncate target for prettier display
-    let mut shortened_target = args.target.clone();
-    if shortened_target.len() > 66 {
-        shortened_target = shortened_target.chars().take(66).collect::<String>() +
-            "..." +
-            &shortened_target.chars().skip(shortened_target.len() - 16).collect::<String>();
-    }
-
     // add the call to the trace
     let cfg_call = trace.add_call(
         0,
         line!(),
         "heimdall".to_string(),
         "cfg".to_string(),
-        vec![shortened_target],
+        vec![args.target.truncate(64)],
         "()".to_string(),
     );
 
@@ -157,13 +145,8 @@
         format!("({compiler}, {version})"),
     );
 
-<<<<<<< HEAD
     if compiler == Compiler::Solc {
-        logger.debug(&format!("detected compiler {compiler} {version}."));
-=======
-    if compiler == "solc" {
         debug!("detected compiler {} {}", compiler, version);
->>>>>>> c4b94c3a
     } else {
         warn!("detected compiler {} {} is not supported by heimdall", compiler, version);
     }
@@ -193,13 +176,8 @@
 
     // find all selectors in the bytecode
     let selectors = find_function_selectors(&evm, &disassembled_bytecode);
-<<<<<<< HEAD
-    logger.info(&format!("found {} possible function selectors.", selectors.len()));
-    logger.info(&format!("performing symbolic execution on '{}' .", args.target.truncate(64)));
-=======
-    info!(&format!("found {} possible function selectors.", selectors.len()));
-    info!(&format!("performing symbolic execution on '{}' .", &shortened_target));
->>>>>>> c4b94c3a
+    info!("found {} possible function selectors.", selectors.len());
+    info!("performing symbolic execution on '{}' .", args.target.truncate(64));
 
     // create a new progress bar
     let progress = ProgressBar::new_spinner();
@@ -226,12 +204,7 @@
                 Error::Generic(format!("failed to perform symbolic execution: {}", e))
             })?,
             None => {
-<<<<<<< HEAD
                 return Err(Error::Generic("symbolic execution timed out".to_string()));
-=======
-                error!("symbolic execution timed out.");
-                return Err("symbolic execution timed out.".into())
->>>>>>> c4b94c3a
             }
         };
 
