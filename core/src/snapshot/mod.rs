--- conflicted
+++ resolved
@@ -4,19 +4,17 @@
 pub mod resolve;
 pub mod structures;
 pub mod util;
-<<<<<<< HEAD
 use ethers::types::H160;
 use heimdall_common::{
-    debug_max,
+    debug, debug_max,
     ether::compiler::Compiler,
+    info,
     utils::{
         strings::{encode_hex, StringExt},
         threading::run_with_timeout,
     },
+    warn,
 };
-=======
-use heimdall_common::{debug, debug_max, info, utils::threading::run_with_timeout, warn};
->>>>>>> c4b94c3a
 
 use std::{
     collections::{HashMap, HashSet},
@@ -152,13 +150,8 @@
         format!("({compiler}, {version})"),
     );
 
-<<<<<<< HEAD
     if compiler == Compiler::Solc {
-        logger.debug(&format!("detected compiler {compiler} {version}."));
-=======
-    if compiler == "solc" {
         debug!("detected compiler {} {}.", compiler, version);
->>>>>>> c4b94c3a
     } else {
         warn!("detected compiler {} {} is not supported by heimdall.", compiler, version);
     }
