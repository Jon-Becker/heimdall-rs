--- conflicted
+++ resolved
@@ -70,15 +70,13 @@
     #[clap(long)]
     pub no_tui: bool,
 
-<<<<<<< HEAD
     /// Name for the output snapshot file.
     #[clap(long, short, default_value = "")]
     pub name: String,
-=======
+
     /// The output directory to write the output to, or 'print' to print to the console.
     #[clap(long = "output", short = 'o', default_value = "output", hide_default_value = true)]
     pub output: String,
->>>>>>> 9f240335
 }
 
 impl SnapshotArgsBuilder {
@@ -90,11 +88,8 @@
             default: Some(true),
             skip_resolving: Some(false),
             no_tui: Some(true),
-<<<<<<< HEAD
             name: Some(String::new()),
-=======
             output: Some(String::new()),
->>>>>>> 9f240335
         }
     }
 }
@@ -134,9 +129,9 @@
     // truncate target for prettier display
     let mut shortened_target = args.target.clone();
     if shortened_target.len() > 66 {
-        shortened_target = shortened_target.chars().take(66).collect::<String>() +
-            "..." +
-            &shortened_target.chars().skip(shortened_target.len() - 16).collect::<String>();
+        shortened_target = shortened_target.chars().take(66).collect::<String>()
+            + "..."
+            + &shortened_target.chars().skip(shortened_target.len() - 16).collect::<String>();
     }
     let snapshot_call = trace.add_call(
         0,
@@ -183,11 +178,8 @@
         verbose: args.verbose.clone(),
         rpc_url: args.rpc_url,
         decimal_counter: false,
-<<<<<<< HEAD
         name: args.name,
-=======
         output: String::new(),
->>>>>>> 9f240335
     })
     .await?;
     trace.add_call(
@@ -229,9 +221,9 @@
     );
     let mut shortened_target = contract_bytecode.clone();
     if shortened_target.len() > 66 {
-        shortened_target = shortened_target.chars().take(66).collect::<String>() +
-            "..." +
-            &shortened_target.chars().skip(shortened_target.len() - 16).collect::<String>();
+        shortened_target = shortened_target.chars().take(66).collect::<String>()
+            + "..."
+            + &shortened_target.chars().skip(shortened_target.len() - 16).collect::<String>();
     }
     let vm_trace = trace.add_creation(
         snapshot_call,
