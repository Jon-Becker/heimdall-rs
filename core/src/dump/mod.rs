--- conflicted
+++ resolved
@@ -102,7 +102,6 @@
     // parse the output directory
     let mut output_dir = args.output.clone();
     if args.output.is_empty() {
-<<<<<<< HEAD
         output_dir = env::current_dir()
             .map_err(|_| Error::Generic("failed to get current directory".to_string()))?
             .into_os_string()
@@ -110,51 +109,24 @@
             .map_err(|_| {
                 Error::Generic("failed to convert output directory to string".to_string())
             })?;
-=======
-        output_dir = match env::current_dir() {
-            Ok(dir) => dir.into_os_string().into_string().unwrap(),
-            Err(_) => {
-                error!("failed to get current directory.");
-                std::process::exit(1);
-            }
-        };
->>>>>>> c4b94c3a
         output_dir.push_str("/output");
     }
 
     // check if transpose api key is set
     if args.transpose_api_key.is_empty() {
-<<<<<<< HEAD
-        logger.error("you must provide a Transpose API key, which is used to fetch all normal and internal transactions for your target.");
-        logger.info("you can get a free API key at https://app.transpose.io/?utm_medium=organic&utm_source=heimdall-rs");
-        return Err(Error::Generic("failed to get Transpose API key".to_string()));
-=======
         error!("you must provide a Transpose API key, which is used to fetch all normal and internal transactions for your target.");
         info!("you can get a free API key at https://app.transpose.io/?utm_medium=organic&utm_source=heimdall-rs");
-        std::process::exit(1);
->>>>>>> c4b94c3a
+        return Err(Error::Generic("failed to get Transpose API key".to_string()));
     }
 
     // get the contract creation tx
     let contract_creation_tx =
-<<<<<<< HEAD
         get_contract_creation(&args.chain, &args.target, &args.transpose_api_key).await.ok_or(
             Error::Generic(
                 "failed to get contract creation transaction. Is the target a contract address?"
                     .to_string(),
             ),
         )?;
-=======
-        match get_contract_creation(&args.chain, &args.target, &args.transpose_api_key).await {
-            Some(tx) => tx,
-            None => {
-                error!(
-                "failed to get contract creation transaction. Is the target a contract address?",
-            );
-                std::process::exit(1);
-            }
-        };
->>>>>>> c4b94c3a
 
     // add the contract creation tx to the transactions list to be indexed
     let mut transactions: Vec<Transaction> = Vec::new();
@@ -165,18 +137,8 @@
     });
 
     // convert the target to an H160
-<<<<<<< HEAD
     let addr_hash = H160::from_str(&args.target)
         .map_err(|e| Error::Generic(format!("failed to parse target: {}", e)))?;
-=======
-    let addr_hash = match H160::from_str(&args.target) {
-        Ok(addr) => addr,
-        Err(_) => {
-            error!("failed to parse target '{}' .", &args.target);
-            std::process::exit(1);
-        }
-    };
->>>>>>> c4b94c3a
 
     // push the address to the output directory
     if output_dir != args.output {
@@ -235,7 +197,6 @@
 
     // if no-tui flag is set, wait for the indexing thread to finish
     if _args.no_tui {
-<<<<<<< HEAD
         let _ = dump_thread
             .join()
             .map_err(|e| Error::Generic(format!("failed to join dump thread: {:?}", e)))?;
@@ -244,26 +205,6 @@
         tui_thread
             .join()
             .map_err(|e| Error::Generic(format!("failed to join TUI thread: {:?}", e)))?;
-=======
-        match dump_thread.join() {
-            Ok(_) => {}
-            Err(e) => {
-                error!("failed to join indexer thread.");
-                error!(&format!("{e:?}"));
-                std::process::exit(1);
-            }
-        }
-    } else {
-        // wait for the TUI thread to finish
-        match tui_thread.join() {
-            Ok(_) => {}
-            Err(e) => {
-                error!("failed to join TUI thread.");
-                error!("{:?}", e);
-                std::process::exit(1);
-            }
-        }
->>>>>>> c4b94c3a
     }
 
     // write storage slots to csv
