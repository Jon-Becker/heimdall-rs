use backoff::ExponentialBackoff;
use indicatif::ProgressBar;
use reqwest::header::HeaderMap;
use serde_json::Value;
use std::time::{Duration, Instant};

<<<<<<< HEAD
use crate::{error::Error, utils::io::logging::Logger};
=======
use crate::{debug, debug_max, error, utils::io::logging::Logger};
>>>>>>> c4b94c3a
use serde::{Deserialize, Serialize};

#[derive(Debug, Clone, Serialize, Deserialize)]
struct TransposeStats {
    count: u128,
    size: u128,
    time: u128,
}

#[derive(Debug, Clone, Serialize, Deserialize)]
struct TransposeResponse {
    status: String,
    stats: TransposeStats,
    results: Vec<Value>,
}

/// executes a transpose SQL query and returns the response
async fn call_transpose(query: &str, api_key: &str) -> Option<TransposeResponse> {
    backoff::future::retry(
        ExponentialBackoff {
            max_elapsed_time: Some(Duration::from_secs(10)),
            ..ExponentialBackoff::default()
        },
        || async {
            // build the headers
            let mut headers = HeaderMap::new();
            headers.insert("Content-Type", "application/json".parse().expect("failed to parse Content-Type header"));
            headers.insert("X-API-KEY", api_key.parse().expect("failed to parse API key header"));

            // clone the query
            let query = query.to_owned();

            // make the request
            let client = reqwest::Client::builder()
                .redirect(reqwest::redirect::Policy::none())
                .timeout(Duration::from_secs(999999999))
                .build()
                .expect("failed to build reqwest client");

            let response = match client
                .post("https://api.transpose.io/sql")
                .body(query.clone())
                .headers(headers)
                .send()
                .await
            {
                Ok(res) => res,
                Err(e) => {
                    error!("failed to call Transpose .");
                    error!("error: {}", e);
                    return Err(backoff::Error::Permanent(()))
                }
            };

            // parse body
            match response.text().await {
                Ok(body) => Ok(match serde_json::from_str(&body) {
                    Ok(json) => json,
                    Err(e) => {
                        error!("Transpose request unsucessful.");
                        debug!("curl: curl -X GET \"https://api.transpose.io/sql\" -H \"accept: application/json\" -H \"Content-Type: application/json\" -H \"X-API-KEY: {}\" -d {}", api_key, query);
                        error!("error: {}", e);
                        debug!("response body: {:?}", body);
                        return Err(backoff::Error::Permanent(()))
                    }
                }),
                Err(e) => {
                    error!("failed to parse Transpose response body.");
                    error!("error: {}", e);
                    Err(backoff::Error::Permanent(()))
                }
            }
        },
    ).await
    .ok()
}

/// Get all interactions with the given address. Includes transactions to, from, as well as internal
/// transactions to and from the address.
///
/// ```
/// use heimdall_common::resources::transpose::get_transaction_list;
///
/// let chain = "ethereum";
/// let address = "0xc02aaa39b223fe8d0a0e5c4f27ead9083c756cc2";
/// let api_key = "YOUR_API_KEY";
/// let bounds = (0, 1); // block number bounds
///
/// // let transactions = get_transaction_list(chain, address, api_key, bounds).await;
/// ```
pub async fn get_transaction_list(
    chain: &str,
    address: &str,
    api_key: &str,
    bounds: (&u128, &u128),
) -> Result<Vec<(u128, String)>, Error> {
    // get a new logger
    let logger = Logger::default();

    // get a new progress bar
    let transaction_list_progress = ProgressBar::new_spinner();
    transaction_list_progress.enable_steady_tick(Duration::from_millis(100));
    transaction_list_progress.set_style(logger.info_spinner());
    transaction_list_progress.set_message(format!("fetching transactions from '{address}' ."));
    let start_time = Instant::now();

    // build the SQL query
    let query = format!(
        "{{\"sql\":\"SELECT block_number, transaction_hash FROM  (SELECT transaction_hash, block_number FROM {chain}.transactions WHERE to_address = '{}' AND block_number BETWEEN {} AND {}  UNION  SELECT transaction_hash, block_number FROM {chain}.traces WHERE to_address = '{}' AND block_number BETWEEN {} AND {}) x\",\"parameters\":{{}},\"options\":{{\"timeout\": 999999999}}}}",
        address,
        bounds.0,
        bounds.1,
        address,
        bounds.0,
        bounds.1
    );

<<<<<<< HEAD
    let response = call_transpose(&query, api_key)
        .await
        .ok_or(Error::Generic("failed to get transaction list from Transpose".to_string()))?;
=======
    let response = match call_transpose(&query, api_key).await {
        Some(response) => response,
        None => {
            error!("failed to get transaction list from Transpose");
            std::process::exit(1)
        }
    };
>>>>>>> c4b94c3a

    transaction_list_progress.finish_and_clear();
    debug!("fetching transactions took {:?}", start_time.elapsed());

    let mut transactions = Vec::new();

    // parse the results
    for result in response.results {
<<<<<<< HEAD
        let block_number = result
            .get("block_number")
            .ok_or(Error::Generic("failed to parse block_number from Transpose".to_string()))?
            .as_u64()
            .ok_or(Error::Generic("failed to parse block_number from Transpose".to_string()))?
            as u128;

        let transaction_hash = result
            .get("transaction_hash")
            .ok_or(Error::Generic("failed to parse transaction_hash from Transpose".to_string()))?
            .as_str()
            .ok_or(Error::Generic("failed to parse transaction_hash from Transpose".to_string()))?
            .to_string();
=======
        let block_number: u128 = match result.get("block_number") {
            Some(block_number) => match block_number.as_u64() {
                Some(block_number) => block_number as u128,
                None => {
                    error!("failed to parse block_number from Transpose");
                    std::process::exit(1)
                }
            },
            None => {
                error!("failed to fetch block_number from Transpose response");
                std::process::exit(1)
            }
        };
        let transaction_hash: String = match result.get("transaction_hash") {
            Some(transaction_hash) => match transaction_hash.as_str() {
                Some(transaction_hash) => transaction_hash.to_string(),
                None => {
                    error!("failed to parse transaction_hash from Transpose");
                    std::process::exit(1)
                }
            },
            None => {
                error!("failed to fetch transaction_hash from Transpose response");
                std::process::exit(1)
            }
        };
>>>>>>> c4b94c3a

        transactions.push((block_number, transaction_hash));
    }

    // sort the transactions by block number
    transactions.sort_by(|a, b| a.0.cmp(&b.0));

    Ok(transactions)
}

/// Get the contrct creation block and transaction hash for the given address.
///
/// ```
/// use heimdall_common::resources::transpose::get_contract_creation;
///
/// let chain = "ethereum";
/// let address = "0xc02aaa39b223fe8d0a0e5c4f27ead9083c756cc2";
/// let api_key = "YOUR_API_KEY";
///
/// // let contract_creation = get_contract_creation(chain, address, api_key).await;
/// ```
pub async fn get_contract_creation(
    chain: &str,
    address: &str,
    api_key: &str,
) -> Option<(u128, String)> {
    // get a new logger
    let logger = Logger::default();

    // get a new progress bar
    let transaction_list_progress = ProgressBar::new_spinner();
    transaction_list_progress.enable_steady_tick(Duration::from_millis(100));
    transaction_list_progress.set_style(logger.info_spinner());
    transaction_list_progress.set_message(format!("fetching '{address}''s creation tx ."));
    let start_time = Instant::now();

    // build the SQL query
    let query = format!(
        "{{\"sql\":\"SELECT block_number, transaction_hash FROM {chain}.transactions WHERE TIMESTAMP = ( SELECT created_timestamp FROM {chain}.accounts WHERE address = '{address}' ) AND contract_address = '{address}'\",\"parameters\":{{}},\"options\":{{\"timeout\": 999999999}}}}",
    );

<<<<<<< HEAD
    let response = call_transpose(&query, api_key).await?;
=======
    let response = match call_transpose(&query, api_key).await {
        Some(response) => response,
        None => {
            error!("failed to get creation tx from Transpose");
            std::process::exit(1)
        }
    };
>>>>>>> c4b94c3a

    transaction_list_progress.finish_and_clear();
    debug!("fetching contract creation took {:?}", start_time.elapsed());

    // parse the results
    if let Some(result) = response.results.into_iter().next() {
<<<<<<< HEAD
        let block_number = result
            .get("block_number")
            .and_then(|block_number| block_number.as_u64())
            .map(|block_number| block_number as u128)?;

        let transaction_hash = result
            .get("transaction_hash")
            .and_then(|transaction_hash| transaction_hash.as_str())
            .map(|transaction_hash| transaction_hash.to_string())?;
=======
        let block_number: u128 = match result.get("block_number") {
            Some(block_number) => match block_number.as_u64() {
                Some(block_number) => block_number as u128,
                None => {
                    error!("failed to parse block_number from Transpose");
                    std::process::exit(1)
                }
            },
            None => {
                error!("failed to fetch block_number from Transpose response");
                std::process::exit(1)
            }
        };
        let transaction_hash: String = match result.get("transaction_hash") {
            Some(transaction_hash) => match transaction_hash.as_str() {
                Some(transaction_hash) => transaction_hash.to_string(),
                None => {
                    error!("failed to parse transaction_hash from Transpose");
                    std::process::exit(1)
                }
            },
            None => {
                error!("failed to fetch transaction_hash from Transpose response");
                std::process::exit(1)
            }
        };
>>>>>>> c4b94c3a

        return Some((block_number, transaction_hash))
    };

    None
}

/// Get the label for the given address.
///
/// ```
/// use heimdall_common::resources::transpose::get_label;
///
/// let address = "0xc02aaa39b223fe8d0a0e5c4f27ead9083c756cc2";
/// let api_key = "YOUR_API_KEY";
///
/// // let label = get_label(address, api_key).await;
/// ```
pub async fn get_label(address: &str, api_key: &str) -> Option<String> {
    // build the SQL query
    let query = format!(
            "{{\"sql\":\"SELECT COALESCE( (SELECT name FROM ethereum.contract_labels WHERE contract_address = '{address}' ), (SELECT ens_name FROM ethereum.ens_names WHERE primary_address = '{address}' LIMIT 1), (SELECT protocol_name FROM ethereum.protocols WHERE contract_address = '{address}' ), (SELECT symbol FROM ethereum.tokens WHERE contract_address = '{address}' ), (SELECT symbol FROM ethereum.collections WHERE contract_address = '{address}' ) ) as label\",\"parameters\":{{}},\"options\":{{\"timeout\": 999999999}}}}",
        );

    let response = call_transpose(&query, api_key).await?;

    // parse the results
    if let Some(result) = response.results.into_iter().next() {
        return result.get("label").and_then(|label| label.as_str()).map(|label| label.to_string())
    };

    None
}<|MERGE_RESOLUTION|>--- conflicted
+++ resolved
@@ -4,11 +4,7 @@
 use serde_json::Value;
 use std::time::{Duration, Instant};
 
-<<<<<<< HEAD
-use crate::{error::Error, utils::io::logging::Logger};
-=======
-use crate::{debug, debug_max, error, utils::io::logging::Logger};
->>>>>>> c4b94c3a
+use crate::{debug, error, utils::io::logging::Logger, Error};
 use serde::{Deserialize, Serialize};
 
 #[derive(Debug, Clone, Serialize, Deserialize)]
@@ -126,19 +122,9 @@
         bounds.1
     );
 
-<<<<<<< HEAD
     let response = call_transpose(&query, api_key)
         .await
         .ok_or(Error::Generic("failed to get transaction list from Transpose".to_string()))?;
-=======
-    let response = match call_transpose(&query, api_key).await {
-        Some(response) => response,
-        None => {
-            error!("failed to get transaction list from Transpose");
-            std::process::exit(1)
-        }
-    };
->>>>>>> c4b94c3a
 
     transaction_list_progress.finish_and_clear();
     debug!("fetching transactions took {:?}", start_time.elapsed());
@@ -147,7 +133,6 @@
 
     // parse the results
     for result in response.results {
-<<<<<<< HEAD
         let block_number = result
             .get("block_number")
             .ok_or(Error::Generic("failed to parse block_number from Transpose".to_string()))?
@@ -161,34 +146,6 @@
             .as_str()
             .ok_or(Error::Generic("failed to parse transaction_hash from Transpose".to_string()))?
             .to_string();
-=======
-        let block_number: u128 = match result.get("block_number") {
-            Some(block_number) => match block_number.as_u64() {
-                Some(block_number) => block_number as u128,
-                None => {
-                    error!("failed to parse block_number from Transpose");
-                    std::process::exit(1)
-                }
-            },
-            None => {
-                error!("failed to fetch block_number from Transpose response");
-                std::process::exit(1)
-            }
-        };
-        let transaction_hash: String = match result.get("transaction_hash") {
-            Some(transaction_hash) => match transaction_hash.as_str() {
-                Some(transaction_hash) => transaction_hash.to_string(),
-                None => {
-                    error!("failed to parse transaction_hash from Transpose");
-                    std::process::exit(1)
-                }
-            },
-            None => {
-                error!("failed to fetch transaction_hash from Transpose response");
-                std::process::exit(1)
-            }
-        };
->>>>>>> c4b94c3a
 
         transactions.push((block_number, transaction_hash));
     }
@@ -230,24 +187,13 @@
         "{{\"sql\":\"SELECT block_number, transaction_hash FROM {chain}.transactions WHERE TIMESTAMP = ( SELECT created_timestamp FROM {chain}.accounts WHERE address = '{address}' ) AND contract_address = '{address}'\",\"parameters\":{{}},\"options\":{{\"timeout\": 999999999}}}}",
     );
 
-<<<<<<< HEAD
     let response = call_transpose(&query, api_key).await?;
-=======
-    let response = match call_transpose(&query, api_key).await {
-        Some(response) => response,
-        None => {
-            error!("failed to get creation tx from Transpose");
-            std::process::exit(1)
-        }
-    };
->>>>>>> c4b94c3a
 
     transaction_list_progress.finish_and_clear();
     debug!("fetching contract creation took {:?}", start_time.elapsed());
 
     // parse the results
     if let Some(result) = response.results.into_iter().next() {
-<<<<<<< HEAD
         let block_number = result
             .get("block_number")
             .and_then(|block_number| block_number.as_u64())
@@ -257,34 +203,6 @@
             .get("transaction_hash")
             .and_then(|transaction_hash| transaction_hash.as_str())
             .map(|transaction_hash| transaction_hash.to_string())?;
-=======
-        let block_number: u128 = match result.get("block_number") {
-            Some(block_number) => match block_number.as_u64() {
-                Some(block_number) => block_number as u128,
-                None => {
-                    error!("failed to parse block_number from Transpose");
-                    std::process::exit(1)
-                }
-            },
-            None => {
-                error!("failed to fetch block_number from Transpose response");
-                std::process::exit(1)
-            }
-        };
-        let transaction_hash: String = match result.get("transaction_hash") {
-            Some(transaction_hash) => match transaction_hash.as_str() {
-                Some(transaction_hash) => transaction_hash.to_string(),
-                None => {
-                    error!("failed to parse transaction_hash from Transpose");
-                    std::process::exit(1)
-                }
-            },
-            None => {
-                error!("failed to fetch transaction_hash from Transpose response");
-                std::process::exit(1)
-            }
-        };
->>>>>>> c4b94c3a
 
         return Some((block_number, transaction_hash))
     };
