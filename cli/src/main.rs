use backtrace::Backtrace;
use std::{env, io, panic};

use clap::{Parser, Subcommand};
use colored::Colorize;
use crossterm::{
    event::DisableMouseCapture,
    execute,
    terminal::{disable_raw_mode, LeaveAlternateScreen},
};

use heimdall_cache::{cache, CacheArgs};
use heimdall_common::{
    constants::ADDRESS_REGEX,
    ether::rpc,
    utils::{
        io::{
            file::{write_file, write_lines_to_file},
            logging::Logger,
        },
        version::{current_version, remote_version},
    },
};
use heimdall_config::{config, get_config, ConfigArgs};
use heimdall_core::{
    cfg::{cfg, output::write_cfg_to_file, CFGArgs},
    decode::{decode, DecodeArgs},
    decompile::{decompile, out::abi::ABIStructure, DecompilerArgs},
    disassemble::{disassemble, DisassemblerArgs},
    dump::{dump, DumpArgs},
    snapshot::{snapshot, util::csv::generate_and_write_contract_csv, SnapshotArgs},
};
use tui::{backend::CrosstermBackend, Terminal};

#[derive(Debug, Parser)]
#[clap(name = "heimdall", author = "Jonathan Becker <jonathan@jbecker.dev>", version)]
pub struct Arguments {
    #[clap(subcommand)]
    pub sub: Subcommands,
}

#[derive(Debug, Subcommand)]
#[clap(
    about = "Heimdall is an advanced Ethereum smart contract toolkit for forensic and heuristic analysis.",
    after_help = "For more information, read the wiki: https://jbecker.dev/r/heimdall-rs/wiki"
)]
#[allow(clippy::large_enum_variant)]
pub enum Subcommands {
    #[clap(name = "disassemble", about = "Disassemble EVM bytecode to assembly")]
    Disassemble(DisassemblerArgs),

    #[clap(name = "decompile", about = "Decompile EVM bytecode to Solidity")]
    Decompile(DecompilerArgs),

    #[clap(name = "cfg", about = "Generate a visual control flow graph for EVM bytecode")]
    CFG(CFGArgs),

    #[clap(name = "decode", about = "Decode calldata into readable types")]
    Decode(DecodeArgs),

    #[clap(name = "config", about = "Display and edit the current configuration")]
    Config(ConfigArgs),

    #[clap(name = "cache", about = "Manage heimdall-rs' cached files")]
    Cache(CacheArgs),

    #[clap(name = "dump", about = "Dump the value of all storage slots accessed by a contract")]
    Dump(DumpArgs),
    #[clap(
        name = "snapshot",
        about = "Infer function information from bytecode, including access control, gas
    consumption, storage accesses, event emissions, and more"
    )]
    Snapshot(SnapshotArgs),
}

#[tokio::main]
async fn main() -> Result<(), Box<dyn std::error::Error>> {
    let args = Arguments::parse();

    // handle catching panics with
    panic::set_hook(Box::new(|panic_info| {
        // cleanup the terminal (break out of alternate screen, disable mouse capture, and show the
        // cursor)
        let stdout = io::stdout();
        let backend = CrosstermBackend::new(stdout);
        let mut terminal = Terminal::new(backend).unwrap();
        disable_raw_mode().unwrap();
        execute!(terminal.backend_mut(), LeaveAlternateScreen, DisableMouseCapture).unwrap();
        terminal.show_cursor().unwrap();

        // print the panic message
        let backtrace = Backtrace::new();
        let (logger, _) = Logger::new("TRACE");
        logger.fatal(&format!(
            "thread 'main' encountered a fatal error: '{}'!",
            panic_info.to_string().bright_white().on_bright_red().bold(),
        ));
        logger.fatal(&format!("Stack Trace:\n\n{backtrace:#?}"));
    }));

    let configuration = get_config();

    // get the current working directory
    let mut output_path = env::current_dir()?.into_os_string().into_string().unwrap();
    output_path.push_str("/output");

    match args.sub {
        Subcommands::Disassemble(mut cmd) => {
            // if the user has not specified a rpc url, use the default
            if cmd.rpc_url.as_str() == "" {
                cmd.rpc_url = configuration.rpc_url;
            }

            let mut file_name: String = "disassembled.asm".to_string();
            let given_name = cmd.name.as_str();

            if !given_name.is_empty() {
                file_name = format!("{}-{}", given_name, file_name);
            }

            let assembly = disassemble(cmd.clone()).await?;

            // write to file
            if ADDRESS_REGEX.is_match(&cmd.target).unwrap() {
<<<<<<< HEAD
                output_path.push_str(&format!("/{}/{}", &cmd.target, file_name));
=======
                output_path.push_str(&format!(
                    "/{}/{}/disassembled.asm",
                    rpc::chain_id(&cmd.rpc_url).await.unwrap(),
                    &cmd.target
                ));
>>>>>>> 21a0b5f7
            } else {
                output_path.push_str(&format!("/local/{}", file_name));
            }
            write_file(&output_path, &assembly);
        }

        Subcommands::Decompile(mut cmd) => {
            // if the user has not specified a rpc url, use the default
            if cmd.rpc_url.as_str() == "" {
                cmd.rpc_url = configuration.rpc_url;
            }

            let result = decompile(cmd.clone()).await?;

            // write to file
            let abi_output_path;
            let solidity_output_path;
            let yul_output_path;
            if ADDRESS_REGEX.is_match(&cmd.target).unwrap() {
                let chain_id = rpc::chain_id(&cmd.rpc_url).await.unwrap();

                abi_output_path =
                    format!("{}/{}/{}/abi.json", &output_path, &chain_id, &cmd.target);
                solidity_output_path =
                    format!("{}/{}/{}/decompiled.sol", &output_path, &chain_id, &cmd.target);
                yul_output_path =
                    format!("{}/{}/{}/decompiled.yul", &output_path, &chain_id, &cmd.target);
            } else {
                abi_output_path = format!("{}/local/abi.json", &output_path);
                solidity_output_path = format!("{}/local/decompiled.sol", &output_path);
                yul_output_path = format!("{}/local/decompiled.yul", &output_path);
            }

            if let Some(abi) = result.abi {
                // write the ABI to a file
                write_file(
                    &abi_output_path,
                    &format!(
                        "[{}]",
                        abi.iter()
                            .map(|x| {
                                match x {
                                    ABIStructure::Function(x) => {
                                        serde_json::to_string_pretty(x).unwrap()
                                    }
                                    ABIStructure::Error(x) => {
                                        serde_json::to_string_pretty(x).unwrap()
                                    }
                                    ABIStructure::Event(x) => {
                                        serde_json::to_string_pretty(x).unwrap()
                                    }
                                }
                            })
                            .collect::<Vec<String>>()
                            .join(",\n")
                    ),
                );
            }
            if let Some(source) = result.source {
                if cmd.include_solidity {
                    write_file(&solidity_output_path, &source);
                } else {
                    write_file(&yul_output_path, &source);
                }
            }
        }

        Subcommands::Decode(mut cmd) => {
            // if the user has not specified a rpc url, use the default
            if cmd.rpc_url.as_str() == "" {
                cmd.rpc_url = configuration.rpc_url;
            }

            // if the user has not specified a openai api key, use the default
            if cmd.openai_api_key.as_str() == "" {
                cmd.openai_api_key = configuration.openai_api_key;
            }

            // set cmd.verbose to 6
            cmd.verbose = clap_verbosity_flag::Verbosity::new(5, 0);

            let _ = decode(cmd).await;
        }

        Subcommands::CFG(mut cmd) => {
            // if the user has not specified a rpc url, use the default
            if cmd.rpc_url.as_str() == "" {
                cmd.rpc_url = configuration.rpc_url;
            }

            let cfg = cfg(cmd.clone()).await?;

            // write to file
            if ADDRESS_REGEX.is_match(&cmd.target).unwrap() {
                output_path.push_str(&format!(
                    "/{}/{}",
                    rpc::chain_id(&cmd.rpc_url).await.unwrap(),
                    &cmd.target
                ));
            } else {
                output_path.push_str("/local");
            }

            write_cfg_to_file(&cfg, &cmd, output_path)
        }

        Subcommands::Dump(mut cmd) => {
            // if the user has not specified a rpc url, use the default
            if cmd.rpc_url.as_str() == "" {
                cmd.rpc_url = configuration.rpc_url;
            }

            // if the user has not specified a transpose api key, use the default
            if cmd.transpose_api_key.as_str() == "" {
                cmd.transpose_api_key = configuration.transpose_api_key;
            }

            let result = dump(cmd.clone()).await?;
            let mut lines = Vec::new();

            // write to file
            if ADDRESS_REGEX.is_match(&cmd.target).unwrap() {
                output_path.push_str(&format!(
                    "/{}/{}/dump.csv",
                    rpc::chain_id(&cmd.rpc_url).await.unwrap(),
                    &cmd.target
                ));
            } else {
                output_path.push_str("/local/dump.csv");
            }

            // add header
            lines.push(String::from("last_modified,alias,slot,decoded_type,value"));

            // add rows
            for row in result {
                lines.push(format!(
                    "{},{},{},{},{}",
                    row.last_modified, row.alias, row.slot, row.decoded_type, row.value
                ));
            }

            // write to file
            write_lines_to_file(&output_path, lines);
        }

        Subcommands::Snapshot(mut cmd) => {
            // if the user has not specified a rpc url, use the default
            if cmd.rpc_url.as_str() == "" {
                cmd.rpc_url = configuration.rpc_url;
            }

            let mut file_name = "snapshot.csv".to_string();
            let given_name = cmd.name.as_str();

            if !given_name.is_empty() {
                file_name = format!("{}-{}", given_name, file_name);
            }

            // write to file
            if ADDRESS_REGEX.is_match(&cmd.target).unwrap() {
<<<<<<< HEAD
                output_path.push_str(&format!("/{}/{}", &cmd.target, file_name));
=======
                output_path.push_str(&format!(
                    "/{}/{}/snapshot.csv",
                    rpc::chain_id(&cmd.rpc_url).await.unwrap(),
                    &cmd.target,
                ));
>>>>>>> 21a0b5f7
            } else {
                output_path.push_str(&format!("/local/{}", file_name));
            }

            let snapshot = snapshot(cmd).await?;
            generate_and_write_contract_csv(
                &snapshot.snapshots,
                &snapshot.resolved_errors,
                &snapshot.resolved_events,
                &output_path,
            )
        }
        Subcommands::Config(cmd) => {
            config(cmd);
        }

        Subcommands::Cache(cmd) => {
            _ = cache(cmd);
        }
    }

    // check if the version is up to date
    let remote_version = remote_version().await;
    let current_version = current_version();

    if remote_version.gt(&current_version) {
        let (logger, _) = Logger::new("TRACE");
        println!();
        logger.info("great news! An update is available!");
        logger
            .info(&format!("you can update now by running: `bifrost --version {remote_version}`"));
    }

    Ok(())
}<|MERGE_RESOLUTION|>--- conflicted
+++ resolved
@@ -123,15 +123,12 @@
 
             // write to file
             if ADDRESS_REGEX.is_match(&cmd.target).unwrap() {
-<<<<<<< HEAD
-                output_path.push_str(&format!("/{}/{}", &cmd.target, file_name));
-=======
                 output_path.push_str(&format!(
-                    "/{}/{}/disassembled.asm",
+                    "/{}/{}/{}",
                     rpc::chain_id(&cmd.rpc_url).await.unwrap(),
-                    &cmd.target
-                ));
->>>>>>> 21a0b5f7
+                    &cmd.target,
+                    file_name
+                ));
             } else {
                 output_path.push_str(&format!("/local/{}", file_name));
             }
@@ -293,15 +290,13 @@
 
             // write to file
             if ADDRESS_REGEX.is_match(&cmd.target).unwrap() {
-<<<<<<< HEAD
                 output_path.push_str(&format!("/{}/{}", &cmd.target, file_name));
-=======
                 output_path.push_str(&format!(
-                    "/{}/{}/snapshot.csv",
+                    "/{}/{}/{}",
                     rpc::chain_id(&cmd.rpc_url).await.unwrap(),
                     &cmd.target,
-                ));
->>>>>>> 21a0b5f7
+                    file_name
+                ));
             } else {
                 output_path.push_str(&format!("/local/{}", file_name));
             }
