pub mod analyze;
pub mod constants;
pub mod menus;
pub mod resolve;
pub mod structures;
pub mod util;

use std::{
    collections::{HashMap, HashSet},
    env, fs,
    time::Duration,
};

use clap::{AppSettings, Parser};
use heimdall_common::{
    constants::{ADDRESS_REGEX, BYTECODE_REGEX},
    ether::{
        compiler::detect_compiler,
        evm::{
            core::vm::VM,
            ext::disassemble::{disassemble, DisassemblerArgs},
        },
        rpc::get_code,
        selectors::{find_function_selectors, resolve_selectors},
        signatures::{score_signature, ResolvedError, ResolvedFunction, ResolvedLog},
    },
    io::logging::*,
    utils::strings::{decode_hex, encode_hex_reduced},
};
use indicatif::ProgressBar;

use crate::snapshot::{
    analyze::snapshot_trace,
    resolve::match_parameters,
    util::{tui, GasUsed, Snapshot},
};
#[derive(Debug, Clone, Parser)]
#[clap(
    about = "Infer function information from bytecode, including access control, gas consumption, storage accesses, event emissions, and more",
    after_help = "For more information, read the wiki: https://jbecker.dev/r/heimdall-rs/wiki",
    global_setting = AppSettings::DeriveDisplayOrder,
    override_usage = "heimdall snapshot <TARGET> [OPTIONS]"
)]
pub struct SnapshotArgs {
    /// The target to analyze. This may be a file, bytecode, or contract address.
    #[clap(required = true)]
    pub target: String,

    /// Set the output verbosity level, 1 - 5.
    #[clap(flatten)]
    pub verbose: clap_verbosity_flag::Verbosity,

    /// The output directory to write the output files to
    #[clap(long = "output", short, default_value = "", hide_default_value = true)]
    pub output: String,

    /// The RPC provider to use for fetching target bytecode.
    #[clap(long = "rpc-url", short, default_value = "", hide_default_value = true)]
    pub rpc_url: String,

    /// When prompted, always select the default value.
    #[clap(long, short)]
    pub default: bool,

    /// Whether to skip resolving function selectors.
    #[clap(long = "skip-resolving")]
    pub skip_resolving: bool,

    /// Whether to skip opening the TUI.
    #[clap(long)]
    pub no_tui: bool,
}

pub fn snapshot(args: SnapshotArgs) {
    use std::time::Instant;
    let now = Instant::now();

    let (logger, mut trace) = Logger::new(match args.verbose.log_level() {
        Some(level) => level.as_str(),
        None => "SILENT",
    });
    let mut all_resolved_events: HashMap<String, ResolvedLog> = HashMap::new();
    let mut all_resolved_errors: HashMap<String, ResolvedError> = HashMap::new();

    // truncate target for prettier display
    let mut shortened_target = args.target.clone();
    if shortened_target.len() > 66 {
        shortened_target = shortened_target.chars().take(66).collect::<String>() +
            "..." +
            &shortened_target.chars().skip(shortened_target.len() - 16).collect::<String>();
    }
    let snapshot_call = trace.add_call(
        0,
        line!(),
        "heimdall".to_string(),
        "snapshot".to_string(),
        vec![shortened_target],
        "()".to_string(),
    );

    // parse the output directory
    let mut output_dir: String;
    if args.output.is_empty() {
        output_dir = match env::current_dir() {
            Ok(dir) => dir.into_os_string().into_string().unwrap(),
            Err(_) => {
                logger.error("failed to get current directory.");
                std::process::exit(1);
            }
        };
        output_dir.push_str("/output");
    } else {
        output_dir = args.output.clone();
    }

    let contract_bytecode: String;
    if ADDRESS_REGEX.is_match(&args.target).unwrap() {
        // push the address to the output directory
        if output_dir != args.output {
            output_dir.push_str(&format!("/{}", &args.target));
        }

        // We are snapshotting a contract address, so we need to fetch the bytecode from the RPC
        // provider.
        contract_bytecode = get_code(&args.target, &args.rpc_url, &logger);
    } else if BYTECODE_REGEX.is_match(&args.target).unwrap() {
        contract_bytecode = args.target.clone().replacen("0x", "", 1);
    } else {
        // push the address to the output directory
        if output_dir != args.output {
            output_dir.push_str("/local");
        }

        // We are snapshotting a file, so we need to read the bytecode from the file.
        contract_bytecode = match fs::read_to_string(&args.target) {
            Ok(contents) => {
                if BYTECODE_REGEX.is_match(&contents).unwrap() && contents.len() % 2 == 0 {
                    contents.replacen("0x", "", 1)
                } else {
                    logger
                        .error(&format!("file '{}' doesn't contain valid bytecode.", &args.target));
                    std::process::exit(1)
                }
            }
            Err(_) => {
                logger.error(&format!("failed to open file '{}' .", &args.target));
                std::process::exit(1)
            }
        };
    }

    // disassemble the bytecode
    let disassembled_bytecode = disassemble(DisassemblerArgs {
        target: contract_bytecode.clone(),
        verbose: args.verbose.clone(),
<<<<<<< HEAD
        output: output_dir.clone(),
        rpc_url: args.rpc_url.clone(),
=======
        output: "".to_string(),
        rpc_url: args.rpc_url,
        decimal_counter: false,
>>>>>>> c9c27a67
    });
    trace.add_call(
        snapshot_call,
        line!(),
        "heimdall".to_string(),
        "disassemble".to_string(),
        vec![format!("{} bytes", contract_bytecode.len() / 2usize)],
        "()".to_string(),
    );

    // perform versioning and compiler heuristics
    let (compiler, version) = detect_compiler(&contract_bytecode);
    trace.add_call(
        snapshot_call,
        line!(),
        "heimdall".to_string(),
        "detect_compiler".to_string(),
        vec![format!("{} bytes", contract_bytecode.len() / 2usize)],
        format!("({compiler}, {version})"),
    );

    if compiler == "solc" {
        logger.debug(&format!("detected compiler {compiler} {version}."));
    } else {
        logger
            .warn(&format!("detected compiler {compiler} {version} is not supported by heimdall."));
    }

    // create a new EVM instance
    let evm = VM::new(
        contract_bytecode.clone(),
        String::from("0x"),
        String::from("0x6865696d64616c6c000000000061646472657373"),
        String::from("0x6865696d64616c6c0000000000006f726967696e"),
        String::from("0x6865696d64616c6c00000000000063616c6c6572"),
        0,
        u128::max_value(),
    );
    let mut shortened_target = contract_bytecode.clone();
    if shortened_target.len() > 66 {
        shortened_target = shortened_target.chars().take(66).collect::<String>() +
            "..." +
            &shortened_target.chars().skip(shortened_target.len() - 16).collect::<String>();
    }
    let vm_trace = trace.add_creation(
        snapshot_call,
        line!(),
        "contract".to_string(),
        shortened_target.clone(),
        (contract_bytecode.len() / 2usize).try_into().unwrap(),
    );

    // find and resolve all selectors in the bytecode
    let selectors = find_function_selectors(&evm, &disassembled_bytecode);

    let mut resolved_selectors = HashMap::new();
    if !args.skip_resolving {
        resolved_selectors =
            resolve_selectors::<ResolvedFunction>(selectors.keys().cloned().collect(), &logger);

        // if resolved selectors are empty, we can't perform symbolic execution
        if resolved_selectors.is_empty() {
            logger.error(&format!(
                "failed to resolve any function selectors from '{shortened_target}' .",
                shortened_target = shortened_target
            ));
        }

        logger.info(&format!(
            "resolved {} possible functions from {} detected selectors.",
            resolved_selectors.len(),
            selectors.len()
        ));
    } else {
        logger.info(&format!("found {} possible function selectors.", selectors.len()));
    }

    logger.info(&format!("performing symbolic execution on '{shortened_target}' ."));

    // get a new progress bar
    let mut snapshot_progress = ProgressBar::new_spinner();
    snapshot_progress.enable_steady_tick(Duration::from_millis(100));
    snapshot_progress.set_style(logger.info_spinner());

    // perform EVM analysis
    let mut snapshots: Vec<Snapshot> = Vec::new();
    for (selector, function_entry_point) in selectors {
        snapshot_progress.set_message(format!("executing '0x{selector}'"));

        let func_analysis_trace = trace.add_call(
            vm_trace,
            line!(),
            "heimdall".to_string(),
            "analyze".to_string(),
            vec![format!("0x{selector}")],
            "()".to_string(),
        );

        trace.add_info(
            func_analysis_trace,
            function_entry_point.try_into().unwrap(),
            &format!("discovered entry point: {function_entry_point}"),
        );

        // get a map of possible jump destinations
        let (map, jumpdest_count) =
            &evm.clone().symbolic_exec_selector(&selector, function_entry_point);

        trace.add_debug(
            func_analysis_trace,
            function_entry_point.try_into().unwrap(),
            &format!(
                "execution tree {}",
                match jumpdest_count {
                    0 => {
                        "appears to be linear".to_string()
                    }
                    _ => format!("has {jumpdest_count} unique branches"),
                }
            ),
        );

        let mut snapshot = snapshot_trace(
            map,
            Snapshot {
                selector: selector.clone(),
                bytecode: decode_hex(&contract_bytecode.replacen("0x", "", 1)).unwrap(),
                entry_point: function_entry_point,
                arguments: HashMap::new(),
                storage: HashMap::new(),
                memory: HashMap::new(),
                returns: None,
                events: HashMap::new(),
                errors: HashMap::new(),
                resolved_function: None,
                pure: true,
                view: true,
                payable: true,
                strings: HashSet::new(),
                external_calls: Vec::new(),
                gas_used: GasUsed { min: u128::MAX, max: 0, avg: 0 },
            },
            &mut trace,
            func_analysis_trace,
        );

        println!("function {}, gas used: {:?}", selector, snapshot.gas_used);

        // resolve signatures
        if !args.skip_resolving {
            let resolved_functions = match resolved_selectors.get(&selector) {
                Some(func) => func.clone(),
                None => {
                    trace.add_warn(
                        func_analysis_trace,
                        line!(),
                        "failed to resolve function signature",
                    );
                    Vec::new()
                }
            };

            let mut matched_resolved_functions = match_parameters(resolved_functions, &snapshot);

            trace.br(func_analysis_trace);
            if matched_resolved_functions.is_empty() {
                trace.add_warn(
                    func_analysis_trace,
                    line!(),
                    "no resolved signatures matched this function's parameters",
                );
            } else {
                let mut selected_function_index: u8 = 0;

                // sort matches by signature using score heuristic from `score_signature`
                matched_resolved_functions.sort_by(|a, b| {
                    let a_score = score_signature(&a.signature);
                    let b_score = score_signature(&b.signature);
                    b_score.cmp(&a_score)
                });

                if matched_resolved_functions.len() > 1 {
                    snapshot_progress.suspend(|| {
                        selected_function_index = logger.option(
                            "warn",
                            "multiple possible matches found. select an option below",
                            matched_resolved_functions
                                .iter()
                                .map(|x| x.signature.clone())
                                .collect(),
                            Some(0u8),
                            args.default,
                        );
                    });
                }

                let selected_match =
                    match matched_resolved_functions.get(selected_function_index as usize) {
                        Some(selected_match) => selected_match,
                        None => continue,
                    };

                snapshot.resolved_function = Some(selected_match.clone());

                let match_trace = trace.add_info(
                    func_analysis_trace,
                    line!(),
                    &format!(
                        "{} resolved signature{} matched this function's parameters",
                        matched_resolved_functions.len(),
                        if matched_resolved_functions.len() > 1 { "s" } else { "" }
                    )
                    .to_string(),
                );

                for resolved_function in matched_resolved_functions {
                    trace.add_message(match_trace, line!(), vec![resolved_function.signature]);
                }
            }

            snapshot_progress.finish_and_clear();

            // resolve custom error signatures
            let mut resolved_counter = 0;
            let resolved_errors: HashMap<String, Vec<ResolvedError>> = resolve_selectors(
                snapshot
                    .errors
                    .keys()
                    .map(|error_selector| encode_hex_reduced(*error_selector).replacen("0x", "", 1))
                    .collect(),
                &logger,
            );
            for (error_selector, _) in snapshot.errors.clone() {
                let error_selector_str = encode_hex_reduced(error_selector).replacen("0x", "", 1);
                let mut selected_error_index: u8 = 0;
                let mut resolved_error_selectors = match resolved_errors.get(&error_selector_str) {
                    Some(func) => func.clone(),
                    None => Vec::new(),
                };

                // sort matches by signature using score heuristic from `score_signature`
                resolved_error_selectors.sort_by(|a, b| {
                    let a_score = score_signature(&a.signature);
                    let b_score = score_signature(&b.signature);
                    b_score.cmp(&a_score)
                });

                if resolved_error_selectors.len() > 1 {
                    snapshot_progress.suspend(|| {
                        selected_error_index = logger.option(
                            "warn",
                            "multiple possible matches found. select an option below",
                            resolved_error_selectors.iter().map(|x| x.signature.clone()).collect(),
                            Some(0u8),
                            args.default,
                        );
                    });
                }

                let selected_match =
                    match resolved_error_selectors.get(selected_error_index as usize) {
                        Some(selected_match) => selected_match,
                        None => continue,
                    };

                resolved_counter += 1;
                snapshot.errors.insert(error_selector, Some(selected_match.clone()));
                all_resolved_errors.insert(error_selector_str, selected_match.clone());
            }

            if resolved_counter > 0 {
                trace.br(func_analysis_trace);
                let error_trace = trace.add_info(
                    func_analysis_trace,
                    line!(),
                    &format!(
                        "resolved {} error signatures from {} selectors.",
                        resolved_counter,
                        snapshot.errors.len()
                    )
                    .to_string(),
                );

                for resolved_error in all_resolved_errors.values() {
                    trace.add_message(error_trace, line!(), vec![resolved_error.signature.clone()]);
                }
            }

            // resolve custom event signatures
            resolved_counter = 0;
            let resolved_events: HashMap<String, Vec<ResolvedLog>> = resolve_selectors(
                snapshot
                    .events
                    .keys()
                    .map(|event_selector| encode_hex_reduced(*event_selector).replacen("0x", "", 1))
                    .collect(),
                &logger,
            );
            for (event_selector, (_, raw_event)) in snapshot.events.clone() {
                let mut selected_event_index: u8 = 0;
                let event_selector_str = encode_hex_reduced(event_selector).replacen("0x", "", 1);
                let mut resolved_event_selectors = match resolved_events.get(&event_selector_str) {
                    Some(func) => func.clone(),
                    None => Vec::new(),
                };

                // sort matches by signature using score heuristic from `score_signature`
                resolved_event_selectors.sort_by(|a, b| {
                    let a_score = score_signature(&a.signature);
                    let b_score = score_signature(&b.signature);
                    b_score.cmp(&a_score)
                });

                if resolved_event_selectors.len() > 1 {
                    snapshot_progress.suspend(|| {
                        selected_event_index = logger.option(
                            "warn",
                            "multiple possible matches found. select an option below",
                            resolved_event_selectors.iter().map(|x| x.signature.clone()).collect(),
                            Some(0u8),
                            args.default,
                        );
                    });
                }

                let selected_match =
                    match resolved_event_selectors.get(selected_event_index as usize) {
                        Some(selected_match) => selected_match,
                        None => continue,
                    };

                resolved_counter += 1;
                snapshot.events.insert(event_selector, (Some(selected_match.clone()), raw_event));
                all_resolved_events.insert(event_selector_str, selected_match.clone());
            }

            if resolved_counter > 0 {
                let event_trace = trace.add_info(
                    func_analysis_trace,
                    line!(),
                    &format!(
                        "resolved {} event signatures from {} selectors.",
                        resolved_counter,
                        snapshot.events.len()
                    ),
                );

                for resolved_event in all_resolved_events.values() {
                    trace.add_message(event_trace, line!(), vec![resolved_event.signature.clone()]);
                }
            }
        }

        // push
        snapshots.push(snapshot);

        // get a new progress bar
        snapshot_progress = ProgressBar::new_spinner();
        snapshot_progress.enable_steady_tick(Duration::from_millis(100));
        snapshot_progress.set_style(logger.info_spinner());
    }
    snapshot_progress.finish_and_clear();
    logger.info("symbolic execution completed.");
    logger.debug(&format!("snapshot completed in {:?}.", now.elapsed()));

    // open the tui
    if !args.no_tui {
        tui::handle(
            snapshots,
            all_resolved_errors,
            all_resolved_events,
            if args.target.len() > 64 { &shortened_target } else { args.target.as_str() },
            (compiler, &version),
        )
    }

    trace.display();
}<|MERGE_RESOLUTION|>--- conflicted
+++ resolved
@@ -153,14 +153,9 @@
     let disassembled_bytecode = disassemble(DisassemblerArgs {
         target: contract_bytecode.clone(),
         verbose: args.verbose.clone(),
-<<<<<<< HEAD
-        output: output_dir.clone(),
-        rpc_url: args.rpc_url.clone(),
-=======
         output: "".to_string(),
         rpc_url: args.rpc_url,
         decimal_counter: false,
->>>>>>> c9c27a67
     });
     trace.add_call(
         snapshot_call,
