--- conflicted
+++ resolved
@@ -44,16 +44,14 @@
     #[clap(long = "skip-resolving")]
     pub skip_resolving: bool,
 
-<<<<<<< HEAD
     /// Whether to treat the target as a raw calldata string. Useful if the target is exactly 32
     /// bytes.
     #[clap(long, short)]
     pub raw: bool,
-=======
+
     /// Path to an optional ABI file to use for resolving errors, functions, and events.
     #[clap(long, short, default_value = "", hide_default_value = true)]
     pub abi: Option<String>,
->>>>>>> 5f1d74c0
 }
 
 impl DecodeArgs {
@@ -73,11 +71,8 @@
             constructor: Some(false),
             truncate_calldata: Some(false),
             skip_resolving: Some(false),
-<<<<<<< HEAD
             raw: Some(false),
-=======
             abi: Some(None),
->>>>>>> 5f1d74c0
         }
     }
 }