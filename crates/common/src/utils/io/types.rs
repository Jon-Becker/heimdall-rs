use alloy_dyn_abi::DynSolValue;
use colored::Colorize;

use crate::utils::{hex::ToLowerHex, strings::encode_hex};

/// A helper function used by the decode module to pretty format decoded tokens.
pub fn display(inputs: Vec<DynSolValue>, prefix: &str) -> Vec<String> {
    let mut output = Vec::new();
    let prefix = prefix.to_string();

    for input in inputs {
        match input {
            DynSolValue::Address(val) => {
<<<<<<< HEAD
                output.push(format!("{prefix}{} {}", "address".blue(), val.to_string()))
=======
                output.push(format!("{prefix}{} {}", "address".blue(), val))
>>>>>>> 7ee0f23d
            }
            DynSolValue::Int(val, _) => {
                output.push(format!("{prefix}{} {}", "int    ".blue(), val))
            }
            DynSolValue::Uint(val, _) => {
                output.push(format!("{prefix}{} {}", "uint   ".blue(), val))
            }
            DynSolValue::String(val) => output.push(format!("{prefix}{} {val}", "string ".blue())),
            DynSolValue::Bool(val) => {
                if val {
                    output.push(format!("{prefix}{} true", "bool   ".blue()));
                } else {
                    output.push(format!("{prefix}{} false", "bool   ".blue()));
                }
            }
            DynSolValue::FixedBytes(val, _) => {
<<<<<<< HEAD
                output.push(format!("{prefix}{} {}", "bytes  ".blue(), val.to_string()));
=======
                output.push(format!("{prefix}{} {}", "bytes  ".blue(), val));
>>>>>>> 7ee0f23d
            }
            DynSolValue::Bytes(val) => {
                // chunk val into 32-byte chunks
                let bytes = val.chunks(32).map(encode_hex).collect::<Vec<String>>();

                for (i, byte) in bytes.iter().enumerate() {
                    if i == 0 {
                        output.push(format!("{prefix}{} 0x{}", "bytes  ".blue(), byte));
                    } else {
                        output.push(format!("{prefix}{}   {}", "       ".blue(), byte));
                    }
                }
            }
            DynSolValue::FixedArray(val) | DynSolValue::Array(val) => {
                if val.is_empty() {
                    output.push(format!("{prefix}[]"));
                } else {
                    output.push(format!("{prefix}["));
                    output.extend(display(val.to_vec(), &format!("{prefix}   ")));
                    output.push(format!("{prefix}]"));
                }
            }
            DynSolValue::Tuple(val) => {
                if val.is_empty() {
                    output.push(format!("{prefix}()"));
                } else {
                    output.push(format!("{prefix}("));
                    output.extend(display(val.to_vec(), &format!("{prefix}   ")));
                    output.push(format!("{prefix})"));
                }
            }
            _ => unreachable!(),
        };
    }

    output
}

pub trait Parameterize {
    fn parameterize(&self) -> String;
    fn to_type(&self) -> String;
}

/// A helper function used by the decode module to pretty format decoded tokens.
///
/// ```
/// use heimdall_common::utils::io::types::Parameterize;
/// use alloy_dyn_abi::DynSolValue;
/// use alloy::primitives::Address;
///
/// let output = DynSolValue::Address(Address::ZERO).parameterize();
/// assert_eq!(output, "address: 0x0000000000000000000000000000000000000000".to_string());
/// ```
impl Parameterize for DynSolValue {
    fn parameterize(&self) -> String {
        match self {
<<<<<<< HEAD
            DynSolValue::Address(val) => format!("address: {}", val.to_string()),
=======
            DynSolValue::Address(val) => format!("address: {}", val),
>>>>>>> 7ee0f23d
            DynSolValue::Int(val, _) => format!("int: {}", val),
            DynSolValue::Uint(val, _) => format!("uint: {}", val),
            DynSolValue::String(val) => format!("string: {}", val),
            DynSolValue::Bool(val) => format!("bool: {}", val),
            DynSolValue::Bytes(val) => format!("bytes: 0x{}", val.to_lower_hex()),
            DynSolValue::FixedBytes(val, size) => {
                format!("bytes{}: 0x{}", size, &val.to_string()[(64 - size * 2) + 2..])
            }
            DynSolValue::Array(val) => {
                // get type of array
                let array_type = match val.first() {
                    Some(token) => token.to_type(),
                    None => String::new(),
                };

                // parametrize all array elements, remove their `type: ` prefix, and join them
                let elements = val
                    .iter()
                    .map(|token| token.parameterize().replace(&format!("{}: ", array_type), ""))
                    .collect::<Vec<String>>()
                    .join(", ");

                // return array type and elements
                format!("{}[]: [{}]", array_type, elements)
            }
            DynSolValue::FixedArray(val) => {
                // get type of array
                let array_type = match val.first() {
                    Some(token) => token.to_type(),
                    None => String::new(),
                };

                // parametrize all array elements, remove their `type: ` prefix, and join them
                let elements = val
                    .iter()
                    .map(|token| token.parameterize().replace(&format!("{}: ", array_type), ""))
                    .collect::<Vec<String>>()
                    .join(", ");

                // return array type and elements
                format!("{}[{}]: [{}]", array_type, val.len(), elements)
            }
            DynSolValue::Tuple(val) => {
                // return tuple type and elements
                format!(
                    "({})",
                    val.iter()
                        .map(|token| token.parameterize())
                        .collect::<Vec<String>>()
                        .join(", ")
                )
            }
            _ => unreachable!(),
        }
    }

    fn to_type(&self) -> String {
        match self {
            DynSolValue::Address(_) => "address".to_string(),
            DynSolValue::Int(..) => "int".to_string(),
            DynSolValue::Uint(..) => "uint".to_string(),
            DynSolValue::String(_) => "string".to_string(),
            DynSolValue::Bool(_) => "bool".to_string(),
            DynSolValue::Bytes(_) => "bytes".to_string(),
            DynSolValue::FixedBytes(_, size) => format!("bytes{size}"),
            DynSolValue::Array(val) => {
                // get type of array
                let array_type = match val.first() {
                    Some(token) => token.to_type(),
                    None => String::new(),
                };
                format!("{}[]", array_type)
            }
            DynSolValue::FixedArray(val) => {
                // get type of array
                let array_type = match val.first() {
                    Some(token) => token.to_type(),
                    None => String::new(),
                };
                format!("{}[{}]", array_type, val.len())
            }
            DynSolValue::Tuple(val) => {
                // get all internal types
                let types =
                    val.iter().map(|token| token.to_type()).collect::<Vec<String>>().join(", ");

                // return tuple type
                format!("({})", types)
            }
            _ => unreachable!(),
        }
    }
}

#[cfg(test)]
mod tests {

    use alloy::primitives::{Address, FixedBytes};

    use super::*;

    #[test]
    fn test_parameterize_address() {
        let output = DynSolValue::Address(Address::ZERO).parameterize();
        assert_eq!(output, "address: 0x0000000000000000000000000000000000000000".to_string());
    }

    #[test]
    fn test_parameterize_int() {
        let output = DynSolValue::Int(1.try_into().expect("invalid"), 256).parameterize();
        assert_eq!(output, "int: 1".to_string());
    }

    #[test]
    fn test_parameterize_uint() {
        let output = DynSolValue::Uint(1.try_into().expect("invalid"), 256).parameterize();
        assert_eq!(output, "uint: 1".to_string());
    }

    #[test]
    fn test_parameterize_string() {
        let output = DynSolValue::String("test".to_string()).parameterize();
        assert_eq!(output, "string: test".to_string());
    }

    #[test]
    fn test_parameterize_bool() {
        let output = DynSolValue::Bool(true).parameterize();
        assert_eq!(output, "bool: true".to_string());
    }

    #[test]
    fn test_parameterize_bytes() {
        let output = DynSolValue::Bytes(vec![0x01, 0x02, 0x03]).parameterize();
        assert_eq!(output, "bytes: 0x010203".to_string());
    }

    #[test]
    fn test_parameterize_fixed_bytes() {
        let output = DynSolValue::FixedBytes(
            FixedBytes([
                0x00, 0x00, 0x00, 0x00, 0x00, 0x00, 0x00, 0x00, 0x00, 0x00, 0x00, 0x00, 0x00, 0x00,
                0x00, 0x00, 0x00, 0x00, 0x00, 0x00, 0x00, 0x00, 0x00, 0x00, 0x00, 0x00, 0x00, 0x00,
                0x00, 0x01, 0x02, 0x03,
            ]),
            3,
        )
        .parameterize();
        assert_eq!(output, "bytes3: 0x010203".to_string());
    }

    #[test]
    fn test_parameterize_array() {
        let output = DynSolValue::Array(vec![
            DynSolValue::Uint(1.try_into().expect("invalid"), 256),
            DynSolValue::Uint(2.try_into().expect("invalid"), 256),
        ])
        .parameterize();
        assert_eq!(output, "uint[]: [1, 2]".to_string());
    }

    #[test]
    fn test_parameterize_fixed_array() {
        let output = DynSolValue::FixedArray(vec![
            DynSolValue::Uint(1.try_into().expect("invalid"), 256),
            DynSolValue::Uint(2.try_into().expect("invalid"), 256),
        ])
        .parameterize();
        assert_eq!(output, "uint[2]: [1, 2]".to_string());
    }

    #[test]
    fn test_parameterize_tuple() {
        let output = DynSolValue::Tuple(vec![
            DynSolValue::Uint(1.try_into().expect("invalid"), 256),
            DynSolValue::Uint(2.try_into().expect("invalid"), 256),
            DynSolValue::Uint(3.try_into().expect("invalid"), 256),
        ])
        .parameterize();
        assert_eq!(output, "(uint: 1, uint: 2, uint: 3)".to_string());
    }

    #[test]
    fn test_parameterize_nested_array() {
        let output = DynSolValue::Array(vec![
            DynSolValue::Array(vec![
                DynSolValue::Uint(1.try_into().expect("invalid"), 256),
                DynSolValue::Uint(2.try_into().expect("invalid"), 256),
            ]),
            DynSolValue::Array(vec![
                DynSolValue::Uint(3.try_into().expect("invalid"), 256),
                DynSolValue::Uint(4.try_into().expect("invalid"), 256),
            ]),
        ])
        .parameterize();
        assert_eq!(output, "uint[][]: [[1, 2], [3, 4]]".to_string());
    }
}<|MERGE_RESOLUTION|>--- conflicted
+++ resolved
@@ -11,11 +11,7 @@
     for input in inputs {
         match input {
             DynSolValue::Address(val) => {
-<<<<<<< HEAD
-                output.push(format!("{prefix}{} {}", "address".blue(), val.to_string()))
-=======
                 output.push(format!("{prefix}{} {}", "address".blue(), val))
->>>>>>> 7ee0f23d
             }
             DynSolValue::Int(val, _) => {
                 output.push(format!("{prefix}{} {}", "int    ".blue(), val))
@@ -32,11 +28,7 @@
                 }
             }
             DynSolValue::FixedBytes(val, _) => {
-<<<<<<< HEAD
-                output.push(format!("{prefix}{} {}", "bytes  ".blue(), val.to_string()));
-=======
                 output.push(format!("{prefix}{} {}", "bytes  ".blue(), val));
->>>>>>> 7ee0f23d
             }
             DynSolValue::Bytes(val) => {
                 // chunk val into 32-byte chunks
@@ -93,11 +85,7 @@
 impl Parameterize for DynSolValue {
     fn parameterize(&self) -> String {
         match self {
-<<<<<<< HEAD
-            DynSolValue::Address(val) => format!("address: {}", val.to_string()),
-=======
             DynSolValue::Address(val) => format!("address: {}", val),
->>>>>>> 7ee0f23d
             DynSolValue::Int(val, _) => format!("int: {}", val),
             DynSolValue::Uint(val, _) => format!("uint: {}", val),
             DynSolValue::String(val) => format!("string: {}", val),
