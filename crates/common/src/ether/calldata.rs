--- conflicted
+++ resolved
@@ -3,25 +3,12 @@
 use alloy::primitives::TxHash;
 use eyre::{bail, eyre, Result};
 
-<<<<<<< HEAD
-pub async fn get_calldata_from_target(target: &str, rpc_url: &str) -> Result<Vec<u8>, Error> {
-    // if TRANSACTION_HASH_REGEX.is_match(target).unwrap_or(false) {
-    //     // Target is a contract address, so we need to fetch the bytecode from the RPC provider.
-    //     let raw_transaction = get_transaction(target, rpc_url).await.map_err(|_| {
-    //         Error::Generic("failed to fetch transaction from RPC provider.".to_string())
-    //     })?;
-
-    //     Ok(raw_transaction.input.to_vec())
-    // } else if CALLDATA_REGEX.is_match(target).unwrap_or(false) {
-        Ok(decode_hex(target)?)
-    // } else {
-    //     Err(Error::Generic(
-    //         "invalid target. must be a transaction hash or calldata (bytes).".to_string(),
-    //     ))
-    // }
-=======
 /// Given a target from the CLI, return calldata of the target.
 pub async fn get_calldata_from_target(target: &str, rpc_url: &str) -> Result<Vec<u8>> {
+    // If the target is not a transaction hash, it could be calldata.
+    if let Ok(calldata) = decode_hex(target) {
+        return Ok(calldata);
+    }
     // If the target is a transaction hash, fetch the calldata from the RPC provider.
     if let Ok(address) = target.parse::<TxHash>() {
         return get_transaction(address, rpc_url)
@@ -30,13 +17,8 @@
             .map_err(|_| eyre!("failed to fetch transaction from RPC provider"));
     }
 
-    // If the target is not a transaction hash, it could be calldata.
-    if let Ok(calldata) = decode_hex(target) {
-        return Ok(calldata);
-    }
 
     bail!("invalid target: must be a transaction hash or calldata (bytes)");
->>>>>>> 9ac619ac
 }
 
 #[cfg(test)]
