use crate::{
    error::Error,
    ether::http_or_ws_or_ipc::{self, HttpOrWsOrIpc},
};
use backoff::ExponentialBackoff;
use ethers::{
    core::types::Address,
    providers::{Middleware, Provider},
    types::{
        BlockNumber::{self},
        BlockTrace, Filter, FilterBlockOption, TraceType, Transaction, H256,
    },
};
use heimdall_cache::{read_cache, store_cache};
use std::{str::FromStr, time::Duration};
use tracing::{debug, error, trace};

/// Get the Provider object for RPC URL
///
/// ```no_run
/// use heimdall_common::ether::rpc::get_provider;
///
/// // let provider = get_provider("https://eth.llamarpc.com").await?;
/// //assert_eq!(provider.get_chainid().await.unwrap(), 1);
/// ```
pub async fn get_provider(rpc_url: &str) -> Result<Provider<HttpOrWsOrIpc>, Error> {
    Ok(Provider::new(match http_or_ws_or_ipc::HttpOrWsOrIpc::connect(rpc_url).await {
        Ok(provider) => provider,
        Err(error) => {
            error!("failed to connect to RPC provider '{}' .", &rpc_url);
            return Err(Error::Generic(error.to_string()));
        }
    }))
}

/// Get the chainId of the provided RPC URL
///
/// ```no_run
/// use heimdall_common::ether::rpc::chain_id;
///
/// // let chain_id = chain_id("https://eth.llamarpc.com").await?;
/// //assert_eq!(chain_id, 1);
/// ```
pub async fn chain_id(rpc_url: &str) -> Result<u64, Error> {
    backoff::future::retry(
        ExponentialBackoff {
            max_elapsed_time: Some(Duration::from_secs(10)),
            ..ExponentialBackoff::default()
        },
    || async {
        trace!("checking chain id for rpc url: '{}'", &rpc_url);

        // check the cache for a matching rpc url
        let cache_key = format!("chain_id.{}", &rpc_url.replace('/', "").replace(['.', ':'], "-"));
        if let Some(chain_id) = read_cache(&cache_key)
            .map_err(|_| error!("failed to read cache for rpc url: {:?}", &rpc_url))?
        {
            return Ok(chain_id)
        }

        // make sure the RPC provider isn't empty
        if rpc_url.is_empty() {
            error!("reading on-chain data requires an RPC provider. Use `heimdall --help` for more information.");
            return Err(backoff::Error::Permanent(()))
        }

        // create new provider
        let provider = match get_provider(rpc_url).await {
            Ok(provider) => provider,
            Err(_) => {
                error!("failed to connect to RPC provider '{}' .", &rpc_url);
                return Err(backoff::Error::Permanent(()))
            }
        };

        // fetch the chain id from the node
        let chain_id = match provider.get_chainid().await {
            Ok(chain_id) => chain_id,
            Err(_) => {
                error!("failed to fetch chain id from '{}' .", &rpc_url);
                return Err(backoff::Error::Transient { err: (), retry_after: None })
            }
        };

        // cache the results
        store_cache(&cache_key, chain_id.as_u64(), None)
            .map_err(|_| error!("failed to cache chain id for rpc url: {:?}", &rpc_url))?;

        trace!("chain_id is '{}'", &chain_id);

        Ok(chain_id.as_u64())
    })
    .await
    .map_err(|e| Error::Generic(format!("failed to get chain id: {:?}", e)))
}

/// Get the latest block number of the provided RPC URL
///
/// ```no_run
/// use heimdall_common::ether::rpc::latest_block_number;
/// // let block_number = latest_block_number("https://eth.llamarpc.com").await?;
/// // assert!(block_number > 0);
/// ```
pub async fn latest_block_number(rpc_url: &str) -> Result<u128, Error> {
    backoff::future::retry(
        ExponentialBackoff {
            max_elapsed_time: Some(Duration::from_secs(10)),
            ..ExponentialBackoff::default()
        },
    || async {
        trace!("checking latest block number for rpc url: '{}'", &rpc_url);

        // make sure the RPC provider isn't empty
        if rpc_url.is_empty() {
            error!("reading on-chain data requires an RPC provider. Use `heimdall --help` for more information.");
            return Err(backoff::Error::Permanent(()))
        }

        // create new provider
        let provider = match Provider::<Http>::try_from(rpc_url) {
            Ok(provider) => provider,
            Err(_) => {
                error!("failed to connect to RPC provider '{}' .", &rpc_url);
                return Err(backoff::Error::Permanent(()))
            }
        };

        // fetch the latest block number from the node
        let block_number = match provider.get_block_number().await {
            Ok(block_number) => block_number,
            Err(_) => {
                error!("failed to fetch latest block number from '{}' .", &rpc_url);
                return Err(backoff::Error::Transient { err: (), retry_after: None })
            }
        };

        trace!("latest block number is '{}'", &block_number);

        Ok(block_number.as_u64() as u128)
    })
    .await
    .map_err(|e| Error::Generic(format!("failed to get latest block number: {:?}", e)))
}

/// Get the bytecode of the provided contract address
///
/// ```no_run
/// use heimdall_common::ether::rpc::get_code;
///
/// // let bytecode = get_code("0x0", "https://eth.llamarpc.com").await;
/// // assert!(bytecode.is_ok());
/// ```
pub async fn get_code(contract_address: &str, rpc_url: &str) -> Result<Vec<u8>, Error> {
    backoff::future::retry(
        ExponentialBackoff {
            max_elapsed_time: Some(Duration::from_secs(10)),
            ..ExponentialBackoff::default()
        },
    || async {
        // get chain_id
        let chain_id = chain_id(rpc_url).await.unwrap_or(1);

        // check the cache for a matching address
        if let Some(bytecode) = read_cache(&format!("contract.{}.{}", &chain_id, &contract_address))
            .map_err(|_| error!("failed to read cache for contract: {:?}", &contract_address))?
        {
            debug!("found cached bytecode for '{}' .", &contract_address);
            return Ok(bytecode)
        }

        trace!("fetching bytecode from node for contract: '{}' .", &contract_address);

        // make sure the RPC provider isn't empty
        if rpc_url.is_empty() {
            error!("reading on-chain data requires an RPC provider. Use `heimdall --help` for more information.");
            return Err(backoff::Error::Permanent(()))
        }

        // create new provider
        let provider = match get_provider(rpc_url).await {
            Ok(provider) => provider,
            Err(_) => {
                error!("failed to connect to RPC provider '{}' .", &rpc_url);
                return Err(backoff::Error::Permanent(()))
            }
        };

        // safely unwrap the address
        let address = match contract_address.parse::<Address>() {
            Ok(address) => address,
            Err(_) => {
                error!("failed to parse address '{}' .", &contract_address);
                return Err(backoff::Error::Permanent(()))
            }
        };

        // fetch the bytecode at the address
        let bytecode_as_bytes = match provider.get_code(address, None).await {
            Ok(bytecode) => bytecode,
            Err(_) => {
                error!("failed to fetch bytecode from '{}' .", &contract_address);
                return Err(backoff::Error::Transient { err: (), retry_after: None })
            }
        };

        // cache the results
        store_cache(
            &format!("contract.{}.{}", &chain_id, &contract_address),
            bytecode_as_bytes.clone().to_vec(),
            None,
        )
        .map_err(|_| error!("failed to cache bytecode for contract: {:?}", &contract_address))?;

        Ok(bytecode_as_bytes.to_vec())
    })
    .await
    .map_err(|_| Error::Generic(format!("failed to get bytecode for contract: {:?}", &contract_address)))
}

/// Get the raw transaction data of the provided transaction hash
///
/// ```no_run
/// use heimdall_common::ether::rpc::get_code;
///
/// // let bytecode = get_code("0x0", "https://eth.llamarpc.com").await;
/// // assert!(bytecode.is_ok());
/// ```
pub async fn get_transaction(transaction_hash: &str, rpc_url: &str) -> Result<Transaction, Error> {
    backoff::future::retry(
        ExponentialBackoff {
            max_elapsed_time: Some(Duration::from_secs(10)),
            ..ExponentialBackoff::default()
        },
    || async {
        trace!(
            "fetching calldata from node for transaction: '{}' .",
            &transaction_hash
        );

        // make sure the RPC provider isn't empty
        if rpc_url.is_empty() {
            error!("reading on-chain data requires an RPC provider. Use `heimdall --help` for more information.");
            return Err(backoff::Error::Permanent(()));
        }

        // create new provider
        let provider = match get_provider(rpc_url).await {
            Ok(provider) => provider,
            Err(_) => {
                error!("failed to connect to RPC provider '{}' .", &rpc_url);
                return Err(backoff::Error::Permanent(()))
            }
        };

        // safely unwrap the transaction hash
        let transaction_hash_hex = match H256::from_str(transaction_hash) {
            Ok(transaction_hash) => transaction_hash,
            Err(_) => {
                error!("failed to parse transaction hash '{}' .", &transaction_hash);
                return Err(backoff::Error::Permanent(()))
            }
        };

        // get the transaction
        let tx = match provider.get_transaction(transaction_hash_hex).await {
            Ok(tx) => match tx {
                Some(tx) => tx,
                None => {
                    error!("transaction '{}' doesn't exist.", &transaction_hash);
                    return Err(backoff::Error::Permanent(()))
                }
            },
            Err(_) => {
                error!("failed to fetch calldata from '{}' .", &transaction_hash);
                return Err(backoff::Error::Transient { err: (), retry_after: None })
            }
        };

        Ok(tx)
    })
    .await
    .map_err(|_| Error::Generic(format!("failed to get transaction: {:?}", &transaction_hash)))
}

<<<<<<< HEAD
/// Get the storage diff of the provided transaction hash
///
/// ```no_run
/// use heimdall_common::ether::rpc::get_storage_diff;
///
/// // let storage_diff = get_storage_diff("0x0", "https://eth.llamarpc.com").await;
/// // assert!(storage_diff.is_ok());
/// ```
pub async fn get_storage_diff(
    transaction_hash: &str,
    rpc_url: &str,
) -> Result<Option<StateDiff>, Error> {
    backoff::future::retry(
        ExponentialBackoff {
            max_elapsed_time: Some(Duration::from_secs(10)),
            ..ExponentialBackoff::default()
        },
        || async {
            // get chain_id
            let chain_id = chain_id(rpc_url).await
                .map_err(|_| error!("failed to get chain id for rpc url: {:?}", &rpc_url))?;

            // check the cache for a matching address
            if let Some(state_diff) =
                read_cache(&format!("diff.{}.{}", &chain_id, &transaction_hash))
                .map_err(|_| error!("failed to read cache for transaction: {:?}", &transaction_hash))?
            {
                trace!("found cached state diff for transaction '{}' .", &transaction_hash);
                return Ok(state_diff)
            }

            trace!(
                "fetching storage diff from node for transaction: '{}' .",
                &transaction_hash
            );

            // create new provider
            let provider = match get_provider(rpc_url).await {
                Ok(provider) => provider,
                Err(_) => {
                    error!("failed to connect to RPC provider '{}' .", &rpc_url);
                    return Err(backoff::Error::Permanent(()))
                }
            };

            // safely unwrap the transaction hash
            let transaction_hash_hex = match H256::from_str(transaction_hash) {
                Ok(transaction_hash) => transaction_hash,
                Err(_) => {
                    error!(
                        "failed to parse transaction hash '{}' .",
                        &transaction_hash
                    );
                    return Err(backoff::Error::Permanent(()))
                }
            };

            // fetch the state diff for the transaction
            let state_diff = match provider
                .trace_replay_transaction(transaction_hash_hex, vec![TraceType::StateDiff])
                .await {
                Ok(traces) => traces.state_diff,
                Err(_) => {
                    error!(
                        "failed to replay and trace transaction '{}' . does your RPC provider support it?",
                        &transaction_hash
                    );
                    return Err(backoff::Error::Transient { err: (), retry_after: None })
                }
            };

            // write the state diff to the cache
            store_cache(
                &format!("diff.{}.{}", &chain_id, &transaction_hash),
                &state_diff,
                None,
            )
            .map_err(|_| {
                error!(
                    "failed to cache state diff for transaction: {:?}",
                    &transaction_hash
                )
            })?;

            trace!("fetched state diff for transaction '{}' .", &transaction_hash);

            Ok(state_diff)
        },
    )
    .await
    .map_err(|_| Error::Generic(format!("failed to get storage diff for transaction: {:?}", &transaction_hash)))
}

=======
>>>>>>> 1278d633
/// Get the raw trace data of the provided transaction hash
///
/// ```no_run
/// use heimdall_common::ether::rpc::get_trace;
///
/// // let trace = get_trace("0x0", "https://eth.llamarpc.com").await;
/// // assert!(trace.is_ok());
/// ```
pub async fn get_trace(transaction_hash: &str, rpc_url: &str) -> Result<BlockTrace, Error> {
    backoff::future::retry(
        ExponentialBackoff {
            max_elapsed_time: Some(Duration::from_secs(10)),
            ..ExponentialBackoff::default()
        },
        || async {
            trace!("fetching trace from node for transaction: '{}' .",
                &transaction_hash);

            // create new provider
            let provider = match get_provider(rpc_url).await {
                Ok(provider) => provider,
                Err(_) => {
                    error!("failed to connect to RPC provider '{}' .", &rpc_url);
                    return Err(backoff::Error::Permanent(()))
                }
            };

            // safely unwrap the transaction hash
            let transaction_hash_hex = match H256::from_str(transaction_hash) {
                Ok(transaction_hash) => transaction_hash,
                Err(_) => {
                    error!(
                        "failed to parse transaction hash '{}' .",
                        &transaction_hash
                    );
                    return Err(backoff::Error::Permanent(()))
                }
            };

            // fetch the trace for the transaction
            let block_trace = match provider
                .trace_replay_transaction(
                    transaction_hash_hex,
                    vec![TraceType::StateDiff, TraceType::VmTrace, TraceType::Trace],
                )
                .await
            {
                Ok(traces) => traces,
                Err(e) => {
                    error!(
                        "failed to replay and trace transaction '{}' . does your RPC provider support it?",
                        &transaction_hash
                    );
                    error!("error: '{}' .", e);
                    return Err(backoff::Error::Transient { err: (), retry_after: None })
                }
            };

            trace!("fetched trace for transaction '{}' .", &transaction_hash);

            Ok(block_trace)
        },
    )
    .await
    .map_err(|_| Error::Generic(format!("failed to get trace for transaction: {:?}", &transaction_hash)))
}

/// Get all logs for the given block number
///
/// ```no_run
/// use heimdall_common::ether::rpc::get_block_logs;
///
/// // let logs = get_block_logs(1, "https://eth.llamarpc.com").await;
/// // assert!(logs.is_ok());
/// ```
pub async fn get_block_logs(
    block_number: u64,
    rpc_url: &str,
) -> Result<Vec<ethers::core::types::Log>, Error> {
    backoff::future::retry(
        ExponentialBackoff {
            max_elapsed_time: Some(Duration::from_secs(10)),
            ..ExponentialBackoff::default()
        },
        || async {
            trace!("fetching logs from node for block: '{}' .", &block_number);

            // create new provider
            let provider = match get_provider(rpc_url).await {
                Ok(provider) => provider,
                Err(_) => {
                    error!("failed to connect to RPC provider '{}' .", &rpc_url);
                    return Err(backoff::Error::Permanent(()));
                }
            };

            // fetch the logs for the block
            let logs = match provider
                .get_logs(&Filter {
                    block_option: FilterBlockOption::Range {
                        from_block: Some(BlockNumber::from(block_number)),
                        to_block: Some(BlockNumber::from(block_number)),
                    },
                    address: None,
                    topics: [None, None, None, None],
                })
                .await
            {
                Ok(logs) => logs,
                Err(_) => {
                    error!(
                        "failed to fetch logs for block '{}' . does your RPC provider support it?",
                        &block_number
                    );
                    return Err(backoff::Error::Transient { err: (), retry_after: None });
                }
            };

            trace!("fetched logs for block '{}' .", &block_number);

            Ok(logs)
        },
    )
    .await
    .map_err(|_| Error::Generic(format!("failed to get logs for block: {:?}", &block_number)))
}

/// Get all traces for the given block number
///
/// ```no_run
/// use heimdall_common::ether::rpc::get_block_state_diff;
///
/// // let traces = get_block_state_diff(1, "https://eth.llamarpc.com").await;
/// // assert!(traces.is_ok());
/// ```
pub async fn get_block_state_diff(
    block_number: u64,
    rpc_url: &str,
) -> Result<Vec<BlockTrace>, Error> {
    backoff::future::retry(
        ExponentialBackoff {
            max_elapsed_time: Some(Duration::from_secs(10)),
            ..ExponentialBackoff::default()
        },
        || async {
            trace!("fetching traces from node for block: '{}' .", &block_number);

            // create new provider
            let provider = match Provider::<Http>::try_from(rpc_url) {
                Ok(provider) => provider,
                Err(_) => {
                    error!("failed to connect to RPC provider '{}' .", &rpc_url);
                    return Err(backoff::Error::Permanent(()));
                }
            };

            // fetch the logs for the block
            let trace = match provider
                .trace_replay_block_transactions(BlockNumber::from(block_number), vec![TraceType::StateDiff])
                .await
            {
                Ok(trace) => trace,
                Err(_) => {
                    error!(
                        "failed to fetch traces for block '{}' . does your RPC provider support it?",
                        &block_number
                    );
                    return Err(backoff::Error::Transient { err: (), retry_after: None });
                }
            };

            trace!("fetched traces for block '{}' .", &block_number);

            Ok(trace)
        },
    )
    .await
    .map_err(|_| Error::Generic(format!("failed to get traces for block: {:?}", &block_number)))
}

#[cfg(test)]
pub mod tests {
    use crate::{ether::rpc::*, utils::hex::ToLowerHex};

    #[tokio::test]
    async fn test_chain_id() {
        let rpc_url = "https://eth.llamarpc.com";
        let rpc_chain_id = chain_id(rpc_url).await.expect("chain_id() returned an error!");

        assert_eq!(rpc_chain_id, 1);
    }

    #[tokio::test]
    async fn test_chain_id_invalid_rpc_url() {
        let rpc_url = "https://none.llamarpc.com";
        let rpc_chain_id = chain_id(rpc_url).await;

        assert!(rpc_chain_id.is_err())
    }

    #[tokio::test]
    async fn test_get_code() {
        let contract_address = "0xc02aaa39b223fe8d0a0e5c4f27ead9083c756cc2";
        let rpc_url = "https://eth.llamarpc.com";
        let bytecode =
            get_code(contract_address, rpc_url).await.expect("get_code() returned an error!");

        assert!(!bytecode.is_empty());
    }

    #[tokio::test]
    async fn test_get_code_invalid_contract_address() {
        let contract_address = "0x0";
        let rpc_url = "https://eth.llamarpc.com";
        let bytecode = get_code(contract_address, rpc_url).await;

        assert!(bytecode.is_err())
    }

    #[tokio::test]
    async fn test_get_transaction() {
        let transaction_hash = "0x9a5f4ef7678a94dd87048eeec931d30af21b1f4cecbf7e850a531d2bb64a54ac";
        let rpc_url = "https://eth.llamarpc.com";
        let transaction = get_transaction(transaction_hash, rpc_url)
            .await
            .expect("get_transaction() returned an error!");

        assert_eq!(transaction.hash.to_lower_hex(), transaction_hash);
    }

    #[tokio::test]
    async fn test_get_transaction_invalid_transaction_hash() {
        let transaction_hash = "0x0";
        let rpc_url = "https://eth.llamarpc.com";
        let transaction = get_transaction(transaction_hash, rpc_url).await;

        assert!(transaction.is_err())
    }

    #[tokio::test]
    async fn test_get_trace() {
        let transaction_hash = "0x9a5f4ef7678a94dd87048eeec931d30af21b1f4cecbf7e850a531d2bb64a54ac";
        let rpc_url = "https://eth.llamarpc.com";
        let trace = get_trace(transaction_hash, rpc_url).await;

        assert!(trace.is_ok())
    }

    #[tokio::test]
    async fn test_get_trace_invalid_transaction_hash() {
        let transaction_hash = "0x0";
        let rpc_url = "https://eth.llamarpc.com";
        let trace = get_trace(transaction_hash, rpc_url).await;

        assert!(trace.is_err())
    }

    #[tokio::test]
    async fn test_get_block_logs() {
        let block_number = 18_000_000;
        let rpc_url = "https://eth.llamarpc.com";
        let logs = get_block_logs(block_number, rpc_url)
            .await
            .expect("get_block_logs() returned an error!");

        assert!(!logs.is_empty());
    }

    #[tokio::test]
    async fn test_chain_id_with_ws_rpc() {
        let rpc_url = "wss://arbitrum-one-rpc.publicnode.com";
        let rpc_chain_id = chain_id(rpc_url).await.expect("chain_id() returned an error!");

        assert_eq!(rpc_chain_id, 42161);
    }
}<|MERGE_RESOLUTION|>--- conflicted
+++ resolved
@@ -282,102 +282,6 @@
     .map_err(|_| Error::Generic(format!("failed to get transaction: {:?}", &transaction_hash)))
 }
 
-<<<<<<< HEAD
-/// Get the storage diff of the provided transaction hash
-///
-/// ```no_run
-/// use heimdall_common::ether::rpc::get_storage_diff;
-///
-/// // let storage_diff = get_storage_diff("0x0", "https://eth.llamarpc.com").await;
-/// // assert!(storage_diff.is_ok());
-/// ```
-pub async fn get_storage_diff(
-    transaction_hash: &str,
-    rpc_url: &str,
-) -> Result<Option<StateDiff>, Error> {
-    backoff::future::retry(
-        ExponentialBackoff {
-            max_elapsed_time: Some(Duration::from_secs(10)),
-            ..ExponentialBackoff::default()
-        },
-        || async {
-            // get chain_id
-            let chain_id = chain_id(rpc_url).await
-                .map_err(|_| error!("failed to get chain id for rpc url: {:?}", &rpc_url))?;
-
-            // check the cache for a matching address
-            if let Some(state_diff) =
-                read_cache(&format!("diff.{}.{}", &chain_id, &transaction_hash))
-                .map_err(|_| error!("failed to read cache for transaction: {:?}", &transaction_hash))?
-            {
-                trace!("found cached state diff for transaction '{}' .", &transaction_hash);
-                return Ok(state_diff)
-            }
-
-            trace!(
-                "fetching storage diff from node for transaction: '{}' .",
-                &transaction_hash
-            );
-
-            // create new provider
-            let provider = match get_provider(rpc_url).await {
-                Ok(provider) => provider,
-                Err(_) => {
-                    error!("failed to connect to RPC provider '{}' .", &rpc_url);
-                    return Err(backoff::Error::Permanent(()))
-                }
-            };
-
-            // safely unwrap the transaction hash
-            let transaction_hash_hex = match H256::from_str(transaction_hash) {
-                Ok(transaction_hash) => transaction_hash,
-                Err(_) => {
-                    error!(
-                        "failed to parse transaction hash '{}' .",
-                        &transaction_hash
-                    );
-                    return Err(backoff::Error::Permanent(()))
-                }
-            };
-
-            // fetch the state diff for the transaction
-            let state_diff = match provider
-                .trace_replay_transaction(transaction_hash_hex, vec![TraceType::StateDiff])
-                .await {
-                Ok(traces) => traces.state_diff,
-                Err(_) => {
-                    error!(
-                        "failed to replay and trace transaction '{}' . does your RPC provider support it?",
-                        &transaction_hash
-                    );
-                    return Err(backoff::Error::Transient { err: (), retry_after: None })
-                }
-            };
-
-            // write the state diff to the cache
-            store_cache(
-                &format!("diff.{}.{}", &chain_id, &transaction_hash),
-                &state_diff,
-                None,
-            )
-            .map_err(|_| {
-                error!(
-                    "failed to cache state diff for transaction: {:?}",
-                    &transaction_hash
-                )
-            })?;
-
-            trace!("fetched state diff for transaction '{}' .", &transaction_hash);
-
-            Ok(state_diff)
-        },
-    )
-    .await
-    .map_err(|_| Error::Generic(format!("failed to get storage diff for transaction: {:?}", &transaction_hash)))
-}
-
-=======
->>>>>>> 1278d633
 /// Get the raw trace data of the provided transaction hash
 ///
 /// ```no_run
