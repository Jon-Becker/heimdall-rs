[package]
name = "heimdall-common"
description = "Commonly used resources for heimdall modules."
version.workspace = true
edition.workspace = true
license.workspace = true
rust-version.workspace = true
homepage.workspace = true
repository.workspace = true
keywords.workspace = true
exclude.workspace = true

[lib]
bench = false

[dependencies]
async-openai = "0.26.0"
clap = { workspace = true, features = ["derive"] }
colored = "2"
crossbeam-channel = "0.5.7"
fancy-regex = "0.11.0"
heimdall-cache = { workspace = true }
indicatif = "0.17.0"
lazy_static = "1.4.0"
rand = "0.8.5"
reqwest = { version = "0.12", features = ["blocking"] }
serde = { version = "1.0", features = ["derive"] }
serde_json = "1.0"
tokio = { version = "1", features = ["full"] }
strsim = "0.10.0"
async-recursion = "1.0.5"
async-trait = "0.1.51"
chrono = "0.4.31"
backoff = { version = "0.4.0", features = ["tokio"] }
thiserror = "1.0.50"
tracing = "0.1.40"
eyre = "0.6.12"
<<<<<<< HEAD
alloy-json-abi = "0.8.3"
futures = "0.3.17"
alloy = { version = "0.4.2", features = ["full", "rpc-types-debug", "rpc-types-trace"] }
=======
alloy-json-abi = { version = "0.8.3", features = ["serde_json"] }
futures = "0.3.17"
alloy = { version = "0.3.3", features = [
    "full",
    "rpc-types-debug",
    "rpc-types-trace",
] }
>>>>>>> 7ee0f23d
bytes = "1.6.1"
alloy-dyn-abi = "0.8.3"
tokio-retry = "0.3.0"
hashbrown = "0.14.5"<|MERGE_RESOLUTION|>--- conflicted
+++ resolved
@@ -35,19 +35,13 @@
 thiserror = "1.0.50"
 tracing = "0.1.40"
 eyre = "0.6.12"
-<<<<<<< HEAD
-alloy-json-abi = "0.8.3"
-futures = "0.3.17"
-alloy = { version = "0.4.2", features = ["full", "rpc-types-debug", "rpc-types-trace"] }
-=======
 alloy-json-abi = { version = "0.8.3", features = ["serde_json"] }
 futures = "0.3.17"
-alloy = { version = "0.3.3", features = [
+alloy = { version = "0.4.2", features = [
     "full",
     "rpc-types-debug",
     "rpc-types-trace",
 ] }
->>>>>>> 7ee0f23d
 bytes = "1.6.1"
 alloy-dyn-abi = "0.8.3"
 tokio-retry = "0.3.0"
