--- conflicted
+++ resolved
@@ -10,15 +10,9 @@
     utils::{
         constants::STORAGE_ACCESS_REGEX,
         postprocessors::{
-<<<<<<< HEAD
-            arithmetic_postprocessor, bitwise_mask_postprocessor, loop_postprocessor,
-            memory_postprocessor, remove_overflow_checks, storage_postprocessor,
-            transient_postprocessor, variable_postprocessor, Postprocessor,
-=======
             arithmetic_postprocessor, bitwise_mask_postprocessor, eliminate_dead_variables,
-            memory_postprocessor, remove_empty_lines, storage_postprocessor,
-            transient_postprocessor, variable_postprocessor, Pass,
->>>>>>> 4103af2e
+            loop_postprocessor, memory_postprocessor, remove_empty_lines, remove_overflow_checks,
+            storage_postprocessor, transient_postprocessor, variable_postprocessor, Pass,
         },
     },
     Error,
@@ -74,31 +68,22 @@
     pub(crate) fn register_passes(&mut self) -> Result<(), Error> {
         match self.typ {
             AnalyzerType::Solidity => {
-<<<<<<< HEAD
+                // Line-level postprocessors that run on each line
                 // Run overflow check removal early to clean up spurious requires
-                self.postprocessors.push(Postprocessor::new(remove_overflow_checks));
-                self.postprocessors.push(Postprocessor::new(bitwise_mask_postprocessor));
-                self.postprocessors.push(Postprocessor::new(arithmetic_postprocessor));
-                self.postprocessors.push(Postprocessor::new(memory_postprocessor));
-                self.postprocessors.push(Postprocessor::new(storage_postprocessor));
-                self.postprocessors.push(Postprocessor::new(transient_postprocessor));
-                self.postprocessors.push(Postprocessor::new(variable_postprocessor));
-                // Run loop postprocessor last to rename loop variables
-                self.postprocessors.push(Postprocessor::new(loop_postprocessor));
-=======
-                // Line-level postprocessors that run on each line
                 self.passes.push(Pass::line_level(vec![
+                    remove_overflow_checks,
                     bitwise_mask_postprocessor,
                     arithmetic_postprocessor,
                     memory_postprocessor,
                     storage_postprocessor,
                     transient_postprocessor,
                     variable_postprocessor,
+                    // Run loop postprocessor last to rename loop variables
+                    loop_postprocessor,
                 ]));
 
                 // Function-level passes that run on the entire function
                 self.passes.push(Pass::function_level(eliminate_dead_variables));
->>>>>>> 4103af2e
             }
             AnalyzerType::Yul => {}
             _ => {}
